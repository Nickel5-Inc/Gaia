--- conflicted
+++ resolved
@@ -9,11 +9,7 @@
 *.py[cod]
 *$py.class
 *.encrypted
-<<<<<<< HEAD
 nodes.json
-=======
-
 
 .vscode/
-data/
->>>>>>> 9dc6a3f7
+data/