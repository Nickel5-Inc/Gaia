--- conflicted
+++ resolved
@@ -1,30 +1,4 @@
 ![Project Logo](logo-full.png)
-<<<<<<< HEAD
-
-### Welcome to the subnet 
-GAIA is a one-of-a-kind subnet where the world is our oyster. The purpose of this 
-subnet is to inspire the world with the help of the Bittensor community. 
-We base all of our models off of 'ground-truth' and believe that tasks will
-generate SoTA scientific results. 
-
-[Website](https://www.gaiaresearch.ai/)
-
-
-
-
-
-
-### *Quicklinks*
-
-[Miner](docs/README.md) NEED TO UPDATE PATH!
-
-[Validator](docs/README.md) NEED TO UPDATE PATH!
-
-
-
-## Fiber
-=======
->>>>>>> 41b3d2fd
 
 # <center>Welcome to Gaia</center>
 
@@ -32,31 +6,14 @@
 
 ----
 
-<<<<<<< HEAD
-### Installation
-
-#### Install Full fiber - with all networking + chain stuff
-
-----
-```bash
-pip install "git+https://github.com/rayonlabs/fiber.git@x.y.z#egg=fiber[full]"
-```
-=======
 Gaia is the intersection of geospatial data analysis and machine learning. Most current models, whether in academia/research or industry, are purpose built for a single task. They’re often quite small and tuned on incredibly specific and well-prepared datasets. There is hardly any advancement towards a “foundational” type mega-model. There have been attempts, sure - like LLMs trained on openstreetmap data, attempts to train in spatial understanding , etc. 
 
 Gaia will begin at the cutting-edge of several different applications (beginning with two) and will expand toward a Grand Foundational Model. Geospatial data is diverse and expansive but all intertwined. Read more in our whitepaper [here] *DONT FORGET TO ATTACH LINK*
->>>>>>> 41b3d2fd
 
 ## Miners
 [Quicklink](miner/MINER.md)
 
-<<<<<<< HEAD
-### Install Fiber with only Chain interactions
-
-----
-=======
 Miners develop models to understand future events. These events currently include soil moisture and geomagnetic readings at the equator. Miners will receive data from validators for the models that we have in place. They are also free to gather their own data from other resources. The tasks are consistent in design and in timing; this predictability allows miners the flexibility to retrieve any data that their model requires. 
->>>>>>> 41b3d2fd
 
 Miners can choose between these two tasks or perform both. Incentive is split 50:50 between the tasks.
 
