--- conflicted
+++ resolved
@@ -13,22 +13,14 @@
 
 class FiberWeightSetter:
     def __init__(
-<<<<<<< HEAD
             self,
             netuid: int,
             wallet_name: str = "default",
             hotkey_name: str = "default",
             network: str = "finney",
             timeout: int = 30,
-=======
-        self,
-        netuid: int,
-        wallet_name: str = "default",
-        hotkey_name: str = "default",
-        network: str = "finney",
-        timeout: int = 30,
->>>>>>> 4bc5cb7a
     ):
+        """Initialize the weight setter with fiber"""
         """Initialize the weight setter with fiber"""
         self.netuid = netuid
         self.network = network
@@ -41,12 +33,16 @@
 
     def calculate_weights(self, weights: List[float] = None) -> torch.Tensor:
         """Convert input weights to normalized tensor with min/max bounds"""
+
+    def calculate_weights(self, weights: List[float] = None) -> torch.Tensor:
+        """Convert input weights to normalized tensor with min/max bounds"""
         if weights is None:
             logger.warning("No weights provided")
             return None
 
         nodes = get_nodes_for_netuid(substrate=self.substrate, netuid=self.netuid) if self.nodes is None else self.nodes
         node_ids = [node.node_id for node in nodes]
+
 
         aligned_weights = [
             max(0.0, weights[node_id]) if node_id < len(weights) else 0.0
@@ -67,6 +63,7 @@
         mask = weights_tensor > 0
         weights_tensor[mask] = torch.clamp(weights_tensor[mask], min_weight, max_weight)
         weights_tensor /= weights_tensor.sum()
+        weights_tensor /= weights_tensor.sum()
 
         logger.info(
             f"Weight distribution stats:"
@@ -77,8 +74,10 @@
         )
 
         return weights_tensor, node_ids
+        return weights_tensor, node_ids
 
     async def set_weights(self, weights: List[float] = None) -> bool:
+        """Set weights on chain"""
         """Set weights on chain"""
         try:
             if weights is None:
@@ -86,7 +85,6 @@
                 return False
 
             logger.info(f"\nSetting weights for subnet {self.netuid}...")
-<<<<<<< HEAD
 
             self.substrate = interface.get_substrate(subtensor_network=self.network)
             self.nodes = get_nodes_for_netuid(substrate=self.substrate, netuid=self.netuid)
@@ -104,46 +102,22 @@
                 [self.netuid]
             ).value
 
-=======
-            
-            self.substrate = interface.get_substrate(subtensor_network=self.network)
-            nodes = get_nodes_for_netuid(substrate=self.substrate, netuid=self.netuid)
-            logger.info(f"Found {len(nodes)} nodes in subnet")
-
-            validator_uid = self.substrate.query(
-                "SubtensorModule", 
-                "Uids", 
-                [self.netuid, self.keypair.ss58_address]
-            ).value
-            
-            version_key = self.substrate.query(
-                "SubtensorModule", 
-                "WeightsVersionKey", 
-                [self.netuid]
-            ).value
-            
->>>>>>> 4bc5cb7a
             if validator_uid is None:
+                logger.error("❗Validator not found in nodes list")
                 logger.error("❗Validator not found in nodes list")
                 return False
 
+            calculated_weights, node_ids = self.calculate_weights(weights)
             calculated_weights, node_ids = self.calculate_weights(weights)
             if calculated_weights is None:
                 return False
 
             try:
-<<<<<<< HEAD
                 logger.info(f"Setting weights for {len(self.nodes)} nodes")
                 await self._async_set_node_weights(
                     substrate=self.substrate,
                     keypair=self.keypair,
                     node_ids=[node.node_id for node in self.nodes],
-=======
-                await self._async_set_node_weights(
-                    substrate=self.substrate,
-                    keypair=self.keypair,
-                    node_ids=[node.node_id for node in nodes],
->>>>>>> 4bc5cb7a
                     node_weights=calculated_weights.tolist(),
                     netuid=self.netuid,
                     validator_node_id=validator_uid,
@@ -153,18 +127,21 @@
                 )
                 logger.info("Weight commit initiated, continuing...")
                 return True
+                logger.info("Weight commit initiated, continuing...")
+                return True
 
             except Exception as e:
+                logger.error(f"Error initiating weight commit: {str(e)}")
                 logger.error(f"Error initiating weight commit: {str(e)}")
                 return False
 
         except Exception as e:
             logger.error(f"Error in weight setting: {str(e)}")
+            logger.error(f"Error in weight setting: {str(e)}")
             logger.error(traceback.format_exc())
             return False
 
     async def _async_set_node_weights(self, **kwargs):
-<<<<<<< HEAD
         """Async wrapper for the synchronous set_node_weights function with timeout"""
         try:
             loop = asyncio.get_event_loop()
@@ -179,11 +156,6 @@
             logger.error(f"Error in weight setting: {str(e)}")
             raise
 
-=======
-        """Async wrapper for the synchronous set_node_weights function"""
-        loop = asyncio.get_event_loop()
-        return await loop.run_in_executor(None, lambda: w.set_node_weights(**kwargs))
->>>>>>> 4bc5cb7a
 
 async def main():
     try:
