import asyncio
import gc
import os
from datetime import datetime, timezone, timedelta
from pathlib import Path
import uuid
import numpy as np
import xarray as xr
import pandas as pd
import fsspec
import jwt
import traceback
import ipaddress
import xskillscore as xs
from typing import TYPE_CHECKING, Any, Optional, Dict, List, Tuple
if TYPE_CHECKING:
    from ..weather_task import WeatherTask

# High-performance JSON operations for weather data
try:
    from gaia.utils.performance import dumps, loads
except ImportError:
    import json
    def dumps(obj, **kwargs):
        return json.dumps(obj, **kwargs) 
    def loads(s):
        return json.loads(s)
from ..utils.remote_access import open_verified_remote_zarr_dataset
from ..utils.json_sanitizer import safe_json_dumps_for_db
from ..utils.era5_api import fetch_era5_data
from ..utils.gfs_api import fetch_gfs_data, GFS_SURFACE_VARS, GFS_ATMOS_VARS
from ..utils.variable_maps import AURORA_TO_GFS_VAR_MAP
from ..utils.hashing import compute_verification_hash
from ..weather_scoring.metrics import calculate_rmse, calculate_mse_skill_score, calculate_acc, calculate_bias_corrected_forecast, _calculate_latitude_weights, perform_sanity_checks
from fiber.logging_utils import get_logger
from ..weather_scoring.scoring import VARIABLE_WEIGHTS

logger = get_logger(__name__)

async def _is_miner_registered(task_instance, miner_hotkey: str) -> bool:
    """
    Check if a miner is still registered in the current metagraph.
    
    Args:
        task_instance: WeatherTask instance with access to validator
        miner_hotkey: The miner's hotkey to check
        
    Returns:
        bool: True if miner is registered, False otherwise
    """
    try:
        # Access validator's metagraph through the task instance
        if not hasattr(task_instance, 'validator') or not task_instance.validator:
            logger.warning(f"Cannot check miner registration for {miner_hotkey}: No validator instance available")
            return True  # Default to True to avoid false positives
            
        validator = task_instance.validator
        
        # Check if metagraph is available
        if not hasattr(validator, 'metagraph') or not validator.metagraph:
            logger.warning(f"Cannot check miner registration for {miner_hotkey}: Metagraph not available")
            return True  # Default to True to avoid false positives
            
        # Check if metagraph has nodes
        if not hasattr(validator.metagraph, 'nodes') or not validator.metagraph.nodes:
            logger.warning(f"Cannot check miner registration for {miner_hotkey}: Metagraph nodes not available")
            return True  # Default to True to avoid false positives
            
        # Check if miner hotkey exists in current metagraph
        is_registered = miner_hotkey in validator.metagraph.nodes
        
        if not is_registered:
            logger.warning(f"Miner {miner_hotkey} not found in current metagraph (may be deregistered)")
        else:
            logger.debug(f"Miner {miner_hotkey} confirmed as registered in metagraph")
            
        return is_registered
        
    except Exception as e:
        logger.error(f"Error checking miner registration for {miner_hotkey}: {e}")
        return True  # Default to True to avoid false positives on errors

async def _update_run_status(task_instance: 'WeatherTask', run_id: int, status: str, error_message: Optional[str] = None, gfs_metadata: Optional[dict] = None):
    """Helper to update the forecast run status and optionally other fields."""
    logger.info(f"[Run {run_id}] Updating run status to '{status}'.")
    update_fields = ["status = :status"]
    params = {"run_id": run_id, "status": status}

    if error_message is not None:
        update_fields.append("error_message = :error_msg")
        params["error_msg"] = error_message
    if gfs_metadata is not None:
            update_fields.append("gfs_input_metadata = :gfs_meta")
            params["gfs_meta"] = dumps(gfs_metadata, default=str)
    if status in ["completed", "error", "scored", "final_scoring_failed", "ensemble_failed", "initial_scoring_failed", "verification_failed"]:
            update_fields.append("completion_time = :comp_time")
            params["comp_time"] = datetime.now(timezone.utc)

    query = f"""
        UPDATE weather_forecast_runs
        SET {', '.join(update_fields)}
        WHERE id = :run_id
    """
    try:
        # Safe query preview handling
        query_str = str(query) if hasattr(query, '__str__') else query
        query_preview = query_str[:200].replace('\n', ' ') if isinstance(query_str, str) else str(query)[:200]
        logger.info(f"[Run {run_id}] ABOUT TO EXECUTE update status to '{status}'. Query: {query_preview}")
        await task_instance.db_manager.execute(query, params)
        logger.info(f"[Run {run_id}] SUCCESSFULLY EXECUTED update status to '{status}'.")
    except asyncio.CancelledError:
        logger.warning(f"[Run {run_id}] UPDATE RUN STATUS CANCELLED while trying to set status to '{status}'.")
        raise
    except Exception as db_err:
        logger.error(f"[Run {run_id}] Failed to update run status to '{status}': {db_err}", exc_info=True)

async def build_score_row(task_instance: 'WeatherTask', forecast_run_id: int, ground_truth_ds: Optional[xr.Dataset] = None):
    """Builds the aggregate score row using FINAL (ERA5) scores."""
    logger.info(f"[build_score_row] Building final score row for forecast run {forecast_run_id}")

    try:
        run_query = "SELECT * FROM weather_forecast_runs WHERE id = :run_id"
        run = await task_instance.db_manager.fetch_one(run_query, {"run_id": forecast_run_id})
        if not run:
            logger.error(f"[build_score_row] Forecast run {forecast_run_id} not found.")
            return

        scores_query = """
        SELECT ms.miner_hotkey, ms.score as final_score -- Fetch the ERA5 score
        FROM weather_miner_scores ms
        JOIN weather_miner_responses mr ON ms.response_id = mr.id
        WHERE mr.run_id = :run_id
            AND mr.verification_passed = TRUE
            AND ms.score_type = 'era5_rmse' -- Specify final score type
        """

        final_scores = await task_instance.db_manager.fetch_all(scores_query, {"run_id": forecast_run_id})

        miner_count = len(final_scores)
        if miner_count == 0:
            logger.warning(f"[build_score_row] No final ERA5 scores found for run {forecast_run_id}. Cannot build score row.")
            return

        avg_score = sum(s['final_score'] for s in final_scores) / miner_count
        max_score = max(s['final_score'] for s in final_scores)
        min_score = min(s['final_score'] for s in final_scores)
        best_miner = min(final_scores, key=lambda s: s['final_score'])
        best_miner_hotkey = best_miner['miner_hotkey']

        ensemble_score = None
        ensemble_details = None
        try:
            ensemble_query = """
            SELECT ef.id, ef.ensemble_path, ef.ensemble_kerchunk_path
            FROM weather_ensemble_forecasts ef
            WHERE ef.forecast_run_id = :run_id AND ef.status = 'completed'
            LIMIT 1
            """
            ensemble_details = await task_instance.db_manager.fetch_one(ensemble_query, {"run_id": forecast_run_id})

            if ensemble_details and (ensemble_details.get('ensemble_path') or ensemble_details.get('ensemble_kerchunk_path')):
                logger.info(f"[build_score_row] Found completed ensemble for run {forecast_run_id}. Attempting to score vs ERA5.")
                local_ground_truth_ds = ground_truth_ds
                close_gt_later = False
                
                try:
                    if local_ground_truth_ds is None:
                        logger.info("[build_score_row] Ground truth not passed, fetching ERA5 for ensemble scoring...")
                        if not run:
                            run = await task_instance.db_manager.fetch_one("SELECT gfs_init_time_utc FROM weather_forecast_runs WHERE id = :run_id", {"run_id": forecast_run_id})
                        
                        if run:
                            sparse_lead_hours_final = task_instance.config.get('final_scoring_lead_hours', [120, 168])
                            target_datetimes_final = [run['gfs_init_time_utc'] + timedelta(hours=h) for h in sparse_lead_hours_final]
                            local_ground_truth_ds = await get_ground_truth_data(task_instance, run['gfs_init_time_utc'], np.array(target_datetimes_final, dtype='datetime64[ns]'))
                            close_gt_later = True
                        else:
                            logger.error(f"[build_score_row] Cannot fetch GT for ensemble, run details missing for {forecast_run_id}")
                    
                    if local_ground_truth_ds:
                        target_datetimes_for_scoring = [pd.Timestamp(t).to_pydatetime(warn=False).replace(tzinfo=timezone.utc) for t in local_ground_truth_ds.time.values]
                        
                        logger.info(f"[build_score_row] Calling calculate_era5_ensemble_score...")
                        ensemble_score = await calculate_era5_ensemble_score(
                            task_instance=task_instance, 
                            ensemble_details=ensemble_details, 
                            target_datetimes=target_datetimes_for_scoring,
                            ground_truth_ds=local_ground_truth_ds
                        )
                        if ensemble_score is not None:
                            logger.info(f"[build_score_row] Received ensemble score: {ensemble_score:.4f}")
                        else:
                            logger.warning(f"[build_score_row] Ensemble scoring failed or returned None.")
                    else:
                        logger.warning(f"[build_score_row] Could not retrieve/receive ground truth data. Cannot score ensemble.")
                            
                except Exception as score_err:
                    logger.error(f"[build_score_row] Error during ensemble scoring call: {score_err}", exc_info=True)
                finally:
                    if close_gt_later and local_ground_truth_ds and hasattr(local_ground_truth_ds, 'close'): 
                        local_ground_truth_ds.close()
                    gc.collect()
            else:
                logger.info(f"[build_score_row] No completed ensemble found for run {forecast_run_id}. Skipping ensemble scoring.")

        except Exception as e_ens_score:
            logger.error(f"[build_score_row] Unexpected error during ensemble scoring setup: {e_ens_score}", exc_info=True)

        score_data = {
            "task_name": "weather", "subtask_name": "forecast",
            "run_id": str(forecast_run_id), "run_timestamp": run['gfs_init_time_utc'].isoformat(),
            "avg_score": float(avg_score), "max_score": float(max_score), "min_score": float(min_score),
            "miner_count": miner_count, "best_miner": best_miner_hotkey, "ensemble_score": ensemble_score,
            "metadata": {
                "gfs_init_time": run['gfs_init_time_utc'].isoformat(), "final_score_miner_count": miner_count,
                "has_ensemble": ensemble_details is not None, "ensemble_scored": ensemble_score is not None
            }
        }
        
        exists_query = "SELECT id FROM score_table WHERE task_name = 'weather' AND run_id = :run_id"
        existing = await task_instance.db_manager.fetch_one(exists_query, {"run_id": str(forecast_run_id)})
        db_params = {k: v for k, v in score_data.items() if k not in ['task_name', 'subtask_name', 'run_id', 'run_timestamp']}
        db_params["metadata"] = dumps(score_data['metadata'])

        if existing:
            update_query = "UPDATE score_table SET avg_score = :avg_score, max_score = :max_score, min_score = :min_score, miner_count = :miner_count, best_miner = :best_miner, ensemble_score = :ensemble_score, metadata = :metadata WHERE id = :id"
            db_params["id"] = existing['id']
            await task_instance.db_manager.execute(update_query, db_params)
            logger.info(f"[build_score_row] Updated final score row for run {forecast_run_id}")
        else:
            insert_query = "INSERT INTO score_table (task_name, subtask_name, run_id, run_timestamp, avg_score, max_score, min_score, miner_count, best_miner, ensemble_score, metadata) VALUES (:task_name, :subtask_name, :run_id, :run_timestamp, :avg_score, :max_score, :min_score, :miner_count, :best_miner, :ensemble_score, :metadata)"
            db_params["task_name"] = score_data['task_name']
            db_params["subtask_name"] = score_data['subtask_name']
            db_params["run_id"] = score_data['run_id']
            db_params["run_timestamp"] = score_data['run_timestamp']
            await task_instance.db_manager.execute(insert_query, db_params)
            logger.info(f"[build_score_row] Inserted final score row for run {forecast_run_id}")

    except Exception as e:
        logger.error(f"[build_score_row] Error building final score row for run {forecast_run_id}: {e}", exc_info=True)

async def get_ground_truth_data(task_instance: 'WeatherTask', init_time: datetime, forecast_times: np.ndarray) -> Optional[xr.Dataset]:
    """
    Fetches ERA5 ground truth data corresponding to the forecast times using the CDS API.

    Args:
        task_instance: The WeatherTask instance.
        init_time: The initialization time of the forecast run (used for logging/context).
        forecast_times: Numpy array of datetime64 objects for the forecast timesteps.

    Returns:
        An xarray.Dataset containing the ERA5 data, or None if retrieval fails.
    """
    logger.info(f"Attempting to fetch ERA5 ground truth for {len(forecast_times)} times starting near {init_time}")
    try:
        target_datetimes = [pd.Timestamp(ts).to_pydatetime(warn=False) for ts in forecast_times]
        target_datetimes = [t.replace(tzinfo=timezone.utc) if t.tzinfo is None else t.astimezone(timezone.utc) for t in target_datetimes]
    except Exception as e:
        logger.error(f"Failed to convert forecast_times to Python datetimes: {e}")
        return None

    era5_cache_dir = Path(task_instance.config.get('era5_cache_dir', './era5_cache'))
    try:
        ground_truth_ds = await fetch_era5_data(
            target_times=target_datetimes,
            cache_dir=era5_cache_dir
        )
        if ground_truth_ds is None:
            logger.warning("fetch_era5_data returned None. Ground truth unavailable.")
            return None
        else:
            logger.info("Successfully fetched/loaded ERA5 ground truth data.")
            return ground_truth_ds
    except Exception as e:
        logger.error(f"Error occurred during get_ground_truth_data: {e}", exc_info=True)
        return None

async def _trigger_initial_scoring(task_instance: 'WeatherTask', run_id: int):
    """Queues a run for initial scoring based on GFS analysis."""
    if not task_instance.initial_scoring_worker_running:
        logger.warning("Initial scoring worker not running. Cannot queue run.")
        await _update_run_status(task_instance, run_id, "initial_scoring_skipped")
        return
    
    if task_instance.test_mode:
        task_instance.last_test_mode_run_id = run_id
        task_instance.test_mode_run_scored_event.clear()
        logger.info(f"[TestMode] Prepared event for scoring completion of run {run_id}")

    # Create persistent scoring job for restart resilience
    if await task_instance._create_scoring_job(run_id, 'day1_qc'):
        logger.info(f"Queueing run {run_id} for initial GFS-based scoring with persistent tracking.")
        await task_instance.initial_scoring_queue.put(run_id)
        await _update_run_status(task_instance, run_id, "initial_scoring_queued")
    else:
        logger.error(f"Failed to create persistent scoring job for run {run_id}. Skipping scoring.")
        await _update_run_status(task_instance, run_id, "initial_scoring_failed")

async def _trigger_final_scoring(task_instance: 'WeatherTask', run_id: int):
    """Trigger final ERA5 scoring for a specific run."""
    try:
        # Create persistent scoring job for restart resilience  
        if await task_instance._create_scoring_job(run_id, 'era5_final'):
            logger.info(f"[Run {run_id}] Successfully triggered final ERA5 scoring with persistent tracking")
            # Update run status to indicate final scoring is queued/triggered
            await _update_run_status(task_instance, run_id, "final_scoring_triggered")
        else:
            logger.error(f"[Run {run_id}] Failed to create persistent final scoring job")
            await _update_run_status(task_instance, run_id, "final_scoring_failed")
    except Exception as e:
        logger.error(f"[Run {run_id}] Error triggering final scoring: {e}", exc_info=True)
        await _update_run_status(task_instance, run_id, "final_scoring_failed")

async def _request_fresh_token(task_instance: 'WeatherTask', miner_hotkey: str, job_id: str) -> Optional[Tuple[str, str, str]]:
    """Requests a fresh JWT, Zarr URL, and manifest_content_hash from the miner."""
    logger.info(f"[VerifyLogic] Requesting fresh token/manifest_hash for job {job_id} from miner {miner_hotkey[:12]}...")
    forecast_request_payload = {"nonce": str(uuid.uuid4()), "data": {"job_id": job_id} }
    endpoint_to_call = "/weather-kerchunk-request"
    try:
        all_responses = await task_instance.validator.query_miners(
            payload=forecast_request_payload, 
            endpoint=endpoint_to_call,
            hotkeys=[miner_hotkey]
        )
        response_dict = all_responses.get(miner_hotkey)
        if not response_dict: 
            logger.warning(f"[VerifyLogic] No response received from miner {miner_hotkey[:12]} for job {job_id}")
            return None
        if response_dict.get("status_code") == 200:
            miner_response_data = loads(response_dict['text'])
            miner_status = miner_response_data.get("status")
            
            if miner_status == "completed":
                token = miner_response_data.get("access_token")
                zarr_store_relative_url = miner_response_data.get("zarr_store_url") 
                manifest_content_hash = miner_response_data.get("verification_hash") 
                if token and zarr_store_relative_url and manifest_content_hash:
                    ip_val = response_dict['ip']
                    port_val = response_dict['port']
                    ip_str = str(ipaddress.ip_address(int(ip_val))) if isinstance(ip_val, (str, int)) and str(ip_val).isdigit() else ip_val
                    try: ipaddress.ip_address(ip_str) 
                    except ValueError: logger.warning(f"Miner IP {ip_str} not standard, assuming hostname.")
                    miner_base_url = f"https://{ip_str}:{port_val}"
                    full_zarr_url = miner_base_url.rstrip('/') + "/" + zarr_store_relative_url.lstrip('/')
                    logger.info(f"[VerifyLogic] Success: Token, URL: {full_zarr_url}, ManifestHash: {manifest_content_hash[:10]}...")
                    return token, full_zarr_url, manifest_content_hash
                else:
                    logger.warning(f"[VerifyLogic] Miner {miner_hotkey[:12]} responded 'completed' for job {job_id} but missing token/URL/hash")
            elif miner_status == "processing":
                logger.info(f"[VerifyLogic] Miner {miner_hotkey[:12]} job {job_id} still processing: {miner_response_data.get('message', 'No message')}")
                return None  # This is expected, validator should retry later
            elif miner_status == "error":
                logger.warning(f"[VerifyLogic] Miner {miner_hotkey[:12]} job {job_id} failed: {miner_response_data.get('message', 'No error message')}")
                return None
            elif miner_status == "not_found":
                logger.warning(f"[VerifyLogic] Miner {miner_hotkey[:12]} reports job {job_id} not found")
                return None
            else:
                logger.warning(f"[VerifyLogic] Miner {miner_hotkey[:12]} returned unknown status '{miner_status}' for job {job_id}")
        else:
            logger.warning(f"[VerifyLogic] Miner {miner_hotkey[:12]} returned HTTP {response_dict.get('status_code')} for job {job_id}")
    except Exception as e: 
        logger.error(f"Unhandled exception in _request_fresh_token for job {job_id}: {e!r}", exc_info=True)
    return None

async def get_job_by_gfs_init_time(task_instance: 'WeatherTask', gfs_init_time_utc: datetime, validator_hotkey: str = None) -> Optional[Dict[str, Any]]:
    """
    Check if a job exists for the given GFS initialization time and validator.
<<<<<<< HEAD
    With the new deterministic job ID system, we prioritize job reuse across validators.
    
    RESILIENCE: This function implements fallback strategies to handle
    database synchronization scenarios where job IDs might not match exactly.
    All fallbacks require exact GFS timestep matches for weather data validity.
    
=======
>>>>>>> cdde02ae
    (Intended for Miner-side usage)
    
    Args:
        task_instance: WeatherTask instance
        gfs_init_time_utc: GFS initialization time
        validator_hotkey: Optional validator hotkey to filter by specific validator's jobs
    """
    if task_instance.node_type != 'miner':
        logger.error("get_job_by_gfs_init_time called on non-miner node.")
        return None
        
    try:
<<<<<<< HEAD
        # Strategy 1: Try to find a job from the same validator (exact GFS timestep match)
        if validator_hotkey:
            validator_specific_query = """
            SELECT id as job_id, status, target_netcdf_path as zarr_store_path, validator_hotkey
=======
        # If validator_hotkey is provided, look for validator-specific jobs
        if validator_hotkey:
            query = """
            SELECT id as job_id, status, target_netcdf_path as zarr_store_path
>>>>>>> cdde02ae
            FROM weather_miner_jobs
            WHERE gfs_init_time_utc = :gfs_init_time
            AND validator_hotkey = :validator_hotkey
            ORDER BY id DESC
            LIMIT 1
            """
<<<<<<< HEAD
            job = await task_instance.db_manager.fetch_one(validator_specific_query, {
                "gfs_init_time": gfs_init_time_utc, 
                "validator_hotkey": validator_hotkey
            })
            
            if job:
                logger.info(f"Found existing job {job['job_id']} for GFS time {gfs_init_time_utc} from same validator {validator_hotkey[:8]}")
                return job
        
        # Strategy 2: Look for any job with this exact GFS time (cross-validator reuse)
        any_validator_query = """
        SELECT id as job_id, status, target_netcdf_path as zarr_store_path, validator_hotkey
        FROM weather_miner_jobs
        WHERE gfs_init_time_utc = :gfs_init_time
        ORDER BY id DESC
        LIMIT 1
        """
        job = await task_instance.db_manager.fetch_one(any_validator_query, {
            "gfs_init_time": gfs_init_time_utc
        })
        
        if job:
            other_validator = job.get('validator_hotkey', 'unknown')[:8]
            logger.info(f"Found existing job {job['job_id']} for GFS time {gfs_init_time_utc} from different validator {other_validator} - enabling cross-validator reuse")
            return job
            
        # No additional fallbacks - GFS timestep must match exactly for weather data validity
            
        return None
=======
            params = {"gfs_init_time": gfs_init_time_utc, "validator_hotkey": validator_hotkey}
        else:
            # Fallback to original behavior for backward compatibility
            query = """
            SELECT id as job_id, status, target_netcdf_path as zarr_store_path
            FROM weather_miner_jobs
            WHERE gfs_init_time_utc = :gfs_init_time
            ORDER BY id DESC
            LIMIT 1
            """
            params = {"gfs_init_time": gfs_init_time_utc}
            
        if not hasattr(task_instance, 'db_manager') or task_instance.db_manager is None:
             logger.error("DB manager not available in get_job_by_gfs_init_time")
             return None
             
        job = await task_instance.db_manager.fetch_one(query, params)
        return job
>>>>>>> cdde02ae
    except Exception as e:
        logger.error(f"Error checking for existing job with GFS init time {gfs_init_time_utc} and validator {validator_hotkey}: {e}")
        return None

async def update_job_status(task_instance: 'WeatherTask', job_id: str, status: str, error_message: Optional[str] = None):
    """
    Update the status of a job in the miner's database.
    (Intended for Miner-side usage)
    """
    if task_instance.node_type != 'miner':
        logger.error("update_job_status called on non-miner node.")
        return False
        
    logger.info(f"[Job {job_id}] Updating miner job status to '{status}'.")
    try:
        update_fields = ["status = :status", "updated_at = :updated_at"]
        params = {
            "job_id": job_id,
            "status": status,
            "updated_at": datetime.now(timezone.utc)
        }
        
        if status == "processing":
            update_fields.append("processing_start_time = COALESCE(processing_start_time, :proc_start)")
            params["proc_start"] = datetime.now(timezone.utc)
        elif status == "completed":
            update_fields.append("processing_end_time = :proc_end")
            params["proc_end"] = datetime.now(timezone.utc)
        
        if error_message:
            update_fields.append("error_message = :error_msg")
            params["error_msg"] = error_message
            
        query = f"""
        UPDATE weather_miner_jobs
        SET {", ".join(update_fields)}
        WHERE id = :job_id -- Assuming miner job table uses job_id as PK or unique ID
        """
        
        await task_instance.db_manager.execute(query, params)
        logger.info(f"Updated miner job {job_id} status to {status}")
        return True
    except Exception as e:
        logger.error(f"Error updating miner job status for {job_id}: {e}")
        return False

async def update_job_paths(task_instance: 'WeatherTask', job_id: str, netcdf_path: Optional[str] = None, kerchunk_path: Optional[str] = None, verification_hash: Optional[str] = None) -> None:
    """
    Update the file paths and verification hash for a completed job in the miner's database.
    Now stores the Zarr path in both target_netcdf_path and kerchunk_json_path fields for compatibility.
    (Intended for Miner-side usage)
    """
    if task_instance.node_type != 'miner':
        logger.error("update_job_paths called on non-miner node.")
        return False
        
    logger.info(f"[Job {job_id}] Updating miner job paths with Zarr store path: {netcdf_path}")
    try:
        query = """
        UPDATE weather_miner_jobs
        SET target_netcdf_path = :zarr_path,
            kerchunk_json_path = :zarr_path,
            verification_hash = :hash,
            updated_at = :updated_at
        WHERE id = :job_id
        """
        params = {
            "job_id": job_id,
            "zarr_path": netcdf_path,
            "hash": verification_hash,
            "updated_at": datetime.now(timezone.utc)
        }
        await task_instance.db_manager.execute(query, params)
        logger.info(f"Updated miner job {job_id} with Zarr store path and verification hash")
        return True
    except Exception as e:
        logger.error(f"Error updating miner job paths for {job_id}: {e}")
        return False

async def find_job_by_alternative_methods(task_instance: 'WeatherTask', job_id: str, miner_hotkey: str) -> Optional[Dict[str, Any]]:
    """
    Attempts to find a job using alternative methods when the exact job ID is not found.
    This is critical for handling database synchronization scenarios where job IDs might not match.
    
    Args:
        task_instance: WeatherTask instance
        job_id: The original job ID that wasn't found
        miner_hotkey: The miner's hotkey
        
    Returns:
        Job details if found, None otherwise
    """
    if task_instance.node_type != 'miner':
        logger.error("find_job_by_alternative_methods called on non-miner node.")
        return None
        
    try:
        # Extract timestamp from deterministic job ID if possible
        # Format: weather_job_forecast_YYYYMMDDHHMMSS_miner_hotkey
        job_parts = job_id.split('_')
        if len(job_parts) >= 4 and job_parts[0] == 'weather' and job_parts[1] == 'job':
            timestamp_str = job_parts[3]
            if len(timestamp_str) == 14:  # YYYYMMDDHHMMSS
                try:
                    gfs_time = datetime.strptime(timestamp_str, '%Y%m%d%H%M%S').replace(tzinfo=timezone.utc)
                    logger.info(f"Extracted GFS time {gfs_time} from job ID {job_id}")
                    
                    # Look for jobs with this GFS time and miner
                    fallback_query = """
                    SELECT id as job_id, status, target_netcdf_path, verification_hash, gfs_init_time_utc, validator_hotkey
                    FROM weather_miner_jobs 
                    WHERE gfs_init_time_utc = :gfs_time
                    ORDER BY validator_request_time DESC
                    LIMIT 1
                    """
                    
                    fallback_job = await task_instance.db_manager.fetch_one(fallback_query, {
                        "gfs_time": gfs_time
                    })
                    
                    if fallback_job:
                        original_job_id = fallback_job['job_id']
                        other_validator = fallback_job.get('validator_hotkey', 'unknown')[:8]
                        logger.warning(f"Database sync resilience: Found equivalent job {original_job_id} "
                                     f"for missing job {job_id} (GFS: {gfs_time}) from validator {other_validator}")
                        return fallback_job
                        
                except ValueError as ve:
                    logger.debug(f"Could not parse timestamp from job ID {job_id}: {ve}")
        
        # No additional fallbacks - we need exact GFS timestep match for weather data validity
            
        return None
        
    except Exception as e:
        logger.error(f"Error in find_job_by_alternative_methods for job {job_id}: {e}")
        return None

async def verify_miner_response(task_instance: 'WeatherTask', run_details: Dict, response_details: Dict):
    """Handles fetching Zarr store info and verifying a single miner response's manifest integrity."""
    run_id = run_details['id']
    response_id = response_details['id']
    miner_hotkey = response_details['miner_hotkey'] 
    job_id = response_details.get('job_id') 
    
    if not job_id: 
        logger.error(f"[VerifyLogic, Resp {response_id}] Missing job_id for miner {miner_hotkey}. Cannot verify.")
        await task_instance.db_manager.execute("UPDATE weather_miner_responses SET status = 'verification_error', error_message = 'Internal: Missing job_id' WHERE id = :id", {"id": response_id})
        return 

    logger.info(f"[VerifyLogic] Verifying response {response_id} from {miner_hotkey} (Miner Job ID: {job_id})")
    
    access_token = None
    zarr_store_url = None
    claimed_manifest_content_hash = None 
    verified_dataset: Optional[xr.Dataset] = None
    
    try:
        token_data_tuple = await _request_fresh_token(task_instance, miner_hotkey, job_id)
        if token_data_tuple is None: 
            # RESILIENCE: Try alternative job lookup methods before giving up
            logger.warning(f"[VerifyLogic, Resp {response_id}] Primary job lookup failed for {job_id}. Attempting database sync resilience fallback...")
            
            # Try to find an equivalent job using alternative methods
            fallback_job = await find_job_by_alternative_methods(task_instance, job_id, miner_hotkey)
            if fallback_job and fallback_job.get('status') == 'completed':
                fallback_job_id = fallback_job['job_id']
                logger.info(f"[VerifyLogic, Resp {response_id}] Found fallback job {fallback_job_id}, retrying token request...")
                
                # Try token request with the fallback job ID
                token_data_tuple = await _request_fresh_token(task_instance, miner_hotkey, fallback_job_id)
                if token_data_tuple:
                    # Update the response record with the correct job ID for future reference
                    await task_instance.db_manager.execute("""
                        UPDATE weather_miner_responses 
                        SET job_id = :correct_job_id, 
                            error_message = 'Used fallback job ID due to database sync' 
                        WHERE id = :id
                    """, {"id": response_id, "correct_job_id": fallback_job_id})
                    logger.info(f"[VerifyLogic, Resp {response_id}] Database sync resilience successful - updated job ID from {job_id} to {fallback_job_id}")
            
            if token_data_tuple is None:
                # Still no luck - miner job is processing, failed, or truly not found
                logger.warning(f"[VerifyLogic, Resp {response_id}] Miner {miner_hotkey} job {job_id} not ready for verification (still processing, failed, or database sync issue). Skipping.")
                await task_instance.db_manager.execute("""
                    UPDATE weather_miner_responses 
                    SET status = 'awaiting_miner_completion', 
                        error_message = 'Miner job still processing or not available for verification'
                    WHERE id = :id
                """, {"id": response_id})
                return  # Exit gracefully, this miner won't be scored for this run

        access_token, zarr_store_url, claimed_manifest_content_hash = token_data_tuple
        logger.info(f"[VerifyLogic, Resp {response_id}] Unpacked token data. URL: {zarr_store_url}, Manifest Hash: {claimed_manifest_content_hash[:10] if claimed_manifest_content_hash else 'N/A'}...")
            
        if not all([access_token, zarr_store_url, claimed_manifest_content_hash]):
            err_details = f"Token:Set='{bool(access_token)}', URL:'{zarr_store_url}', ManifestHash:Set='{bool(claimed_manifest_content_hash)}'"
            raise ValueError(f"Critical information missing after token request: {err_details}")

        await task_instance.db_manager.execute("""
            UPDATE weather_miner_responses
            SET kerchunk_json_url = :url, verification_hash_claimed = :hash, status = 'verifying_manifest'
            WHERE id = :id
        """, {"id": response_id, "url": zarr_store_url, "hash": claimed_manifest_content_hash})

        logger.info(f"[VerifyLogic, Resp {response_id}] Attempting to open VERIFIED Zarr store: {zarr_store_url}...")
        
        storage_opts = {"headers": {"Authorization": f"Bearer {access_token}"}, "ssl": False}
        verification_timeout_seconds = task_instance.config.get('verification_timeout_seconds', 300) 
        
        verified_dataset = await asyncio.wait_for(
            open_verified_remote_zarr_dataset(
                zarr_store_url=zarr_store_url,
                claimed_manifest_content_hash=claimed_manifest_content_hash, 
                miner_hotkey_ss58=miner_hotkey,
                storage_options=storage_opts,
                job_id=job_id 
            ),
            timeout=verification_timeout_seconds 
        )
        
        verification_succeeded_bool = verified_dataset is not None
        db_status_after_verification = ""
        error_message_for_db = None

        if verification_succeeded_bool:
            db_status_after_verification = "verified_manifest_store_opened"
            logger.info(f"[VerifyLogic, Resp {response_id}] Manifest verified & Zarr store opened with on-read checks.")
            try:
                logger.info(f"[VerifyLogic, Resp {response_id}] Verified dataset keys: {list(verified_dataset.keys()) if verified_dataset else 'N/A'}")
                # Clear any retry scheduling on success
                await task_instance.db_manager.execute(
                    """
                    UPDATE weather_miner_responses
                    SET retry_count = 0,
                        next_retry_time = NULL
                    WHERE id = :resp_id
                    """,
                    {"resp_id": response_id}
                )
            except Exception as e_ds_ops:
                logger.warning(f"[VerifyLogic, Resp {response_id}] Minor error during initial ops on verified dataset: {e_ds_ops}")
                if error_message_for_db:
                    error_message_for_db += f"; Post-verify op error: {e_ds_ops}"
                else:
                    error_message_for_db = f"Post-manifest op error: {e_ds_ops}"
        else:
            # Schedule retry – exponential backoff capped at 60 min
            existing_retry_rec = await task_instance.db_manager.fetch_one(
                "SELECT retry_count FROM weather_miner_responses WHERE id = :rid", {"rid": response_id}
            )
            current_retry_count = existing_retry_rec["retry_count"] if existing_retry_rec and existing_retry_rec["retry_count"] is not None else 0
            new_retry_count = current_retry_count + 1
            delay_minutes = min(5 * (2 ** (new_retry_count - 1)), 60)  # 5,10,20,40,60,60...
            next_retry_at = datetime.now(timezone.utc) + timedelta(minutes=delay_minutes)

            db_status_after_verification = "retry_scheduled"
            error_message_for_db = "Manifest verification failed. Scheduled retry."
            logger.error(f"[VerifyLogic, Resp {response_id}] Manifest verification failed. Scheduling retry #{new_retry_count} in {delay_minutes} min.")

            await task_instance.db_manager.execute(
                """
                UPDATE weather_miner_responses
                SET retry_count = :rc,
                    next_retry_time = :nrt
                WHERE id = :resp_id
                """,
                {"resp_id": response_id, "rc": new_retry_count, "nrt": next_retry_at}
            )

        await task_instance.db_manager.execute(""" 
            UPDATE weather_miner_responses 
            SET verification_passed = :verified, status = :new_status, error_message = COALESCE(:err_msg, error_message)
            WHERE id = :id
        """, {"id": response_id, "verified": verification_succeeded_bool, "new_status": db_status_after_verification, "err_msg": error_message_for_db})
        
    except asyncio.TimeoutError:
        logger.error(f"[VerifyLogic, Resp {response_id}] Verified open process timed out for {miner_hotkey} (Job: {job_id}).")
        await task_instance.db_manager.execute("UPDATE weather_miner_responses SET status = 'verification_timeout', error_message = 'Verified open process timed out', verification_passed = FALSE WHERE id = :id", {"id": response_id})
    except Exception as err:
        logger.error(f"[VerifyLogic, Resp {response_id}] Error verifying response from {miner_hotkey} (Job: {job_id}): {err!r}", exc_info=True) 
        await task_instance.db_manager.execute("""
            UPDATE weather_miner_responses SET status = 'verification_error', error_message = :msg, verification_passed = FALSE
            WHERE id = :id
        """, {"id": response_id, "msg": f"Outer verify_miner_response error: {str(err)}"})
    finally:
        if verified_dataset is not None:
            try: verified_dataset.close()
            except Exception: pass
        gc.collect()
        
async def get_run_gfs_init_time(task_instance: 'WeatherTask', run_id: int) -> Optional[datetime]:
    run_details_query = "SELECT gfs_init_time_utc FROM weather_forecast_runs WHERE id = :run_id"
    run_record = await task_instance.db_manager.fetch_one(run_details_query, {"run_id": run_id})
    if run_record and run_record['gfs_init_time_utc']:
        return run_record['gfs_init_time_utc']
    logger.error(f"Could not retrieve GFS init time for run_id: {run_id}")
    return None

async def calculate_era5_miner_score(
    task_instance: 'WeatherTask',
    miner_response_rec: Dict,
    target_datetimes: List[datetime],
    era5_truth_ds: xr.Dataset,
    era5_climatology_ds: xr.Dataset
) -> bool:
    """
    Calculates final scores for a single miner against ERA5 analysis.
    Metrics: MSE (vs ERA5), Bias (vs ERA5), ACC (vs ERA5 anomalies),
             Skill Score (vs ERA5 Climatology as reference).
    Stores results in weather_miner_scores.
    Returns True if scoring was successful, False otherwise.
    """
    miner_hotkey = miner_response_rec['miner_hotkey']
    miner_uid = miner_response_rec['miner_uid']
    job_id = miner_response_rec['job_id']
    run_id = miner_response_rec['run_id']
    response_id = miner_response_rec['id']

    logger.info(f"[FinalScore] Starting ERA5 scoring for miner {miner_hotkey} (UID: {miner_uid}, Job: {job_id}, Run: {run_id}, RespID: {response_id})")

    gfs_init_time_of_run = await get_run_gfs_init_time(task_instance, run_id)
    if gfs_init_time_of_run is None:
        logger.error(f"[FinalScore] Miner {miner_hotkey}: Could not determine GFS init time for run {run_id}. Cannot calculate lead hours accurately.")
        return False

    final_scoring_config = {
        "variables_levels_to_score": task_instance.config.get('final_scoring_variables_levels', task_instance.config.get('day1_variables_levels_to_score')),
    }

    if era5_climatology_ds is None:
        logger.error(f"[FinalScore] Miner {miner_hotkey}: ERA5 Climatology not available. Cannot calculate ACC or Climatology Skill Score.")
        return False

    miner_forecast_ds: Optional[xr.Dataset] = None
    all_metrics_for_db = []

    try:
        stored_response_details_query = "SELECT kerchunk_json_url, verification_hash_claimed FROM weather_miner_responses WHERE id = :response_id"
        stored_response_data = await task_instance.db_manager.fetch_one(stored_response_details_query, {"response_id": response_id})

        if not stored_response_data or not stored_response_data['verification_hash_claimed'] or not stored_response_data['kerchunk_json_url']:
            logger.error(f"[FinalScore] Miner {miner_hotkey}: Failed to retrieve stored verification_hash_claimed or Zarr URL for response_id {response_id}. Aborting ERA5 scoring.")
            return False
        
        stored_manifest_hash = stored_response_data['verification_hash_claimed']
        token_data_tuple = await _request_fresh_token(task_instance, miner_hotkey, job_id)
        if token_data_tuple is None:
            # Check if miner is still registered before treating this as a critical error
            is_registered = await _is_miner_registered(task_instance, miner_hotkey)
            if not is_registered:
                logger.warning(f"[FinalScore] Miner {miner_hotkey} failed token request and is not in current metagraph - likely deregistered. Skipping final scoring for this miner.")
                return False  # Skip this miner gracefully rather than causing worker failure
            else:
                logger.error(f"[FinalScore] Miner {miner_hotkey} failed token request but is still registered in metagraph. This may indicate a miner-side issue or network problem.")
                raise ValueError(f"Failed to get fresh access token for {miner_hotkey} job {job_id}. Cannot ensure Zarr URL is current.")
        
        access_token, current_zarr_store_url, _ = token_data_tuple
        
        logger.info(f"[FinalScore] Miner {miner_hotkey}: Using stored manifest hash: {stored_manifest_hash[:10]}... and current Zarr URL: {current_zarr_store_url}")

        storage_options = {"headers": {"Authorization": f"Bearer {access_token}"}, "ssl": False}
        verification_timeout_seconds = task_instance.config.get('verification_timeout_seconds', 300) / 2

        miner_forecast_ds = await asyncio.wait_for(
            open_verified_remote_zarr_dataset(
                zarr_store_url=current_zarr_store_url,
                claimed_manifest_content_hash=stored_manifest_hash,
                miner_hotkey_ss58=miner_hotkey,
                storage_options=storage_options,
                job_id=f"{job_id}_final_score_reverify"
            ),
            timeout=verification_timeout_seconds
        )
        if miner_forecast_ds is None:
            raise ConnectionError(f"Failed to open verified Zarr dataset for miner {miner_hotkey}")

        # Final scoring uses ERA5-based skill scores only (no GFS operational forecast)
        # GFS data is typically unavailable by the time final scoring runs due to retention limits
        gfs_operational_fcst_ds = None
        logger.debug(f"[FinalScore] Miner {miner_hotkey}: Using ERA5-climatology skill scores (GFS operational not used for final scoring)")

        if gfs_operational_fcst_ds is None:
            logger.debug(f"[FinalScore] Miner {miner_hotkey}: Using ERA5-climatology-based skill scores only (no GFS operational reference in final scoring)")

        for valid_time_dt in target_datetimes:
            logger.info(f"[FinalScore] Miner {miner_hotkey}: Processing Valid Time: {valid_time_dt}")
            miner_forecast_lead_slice = None
            era5_truth_lead_slice = None

            try:
                # Robust dtype checking for timezone-aware dtypes
                def _is_integer_dtype(dtype):
                    """Check if dtype is integer, handling timezone-aware dtypes."""
                    try:
                        return np.issubdtype(dtype, np.integer)
                    except TypeError:
                        # Handle timezone-aware dtypes that can't be interpreted by numpy
                        return False
                
                def _is_datetime_dtype(dtype):
                    """Check if dtype is datetime, handling timezone-aware dtypes."""
                    dtype_str = str(dtype)
                    return (
                        'datetime64' in dtype_str or
                        dtype_str.startswith('<M8') or
                        'datetime' in dtype_str.lower()
                    )
                
                # Handle miner forecast dataset time dtype with robust checking
                if _is_integer_dtype(miner_forecast_ds.time.dtype):
                    selection_label_miner = int(valid_time_dt.timestamp() * 1_000_000_000)
                elif _is_datetime_dtype(miner_forecast_ds.time.dtype):
                    dtype_str = str(miner_forecast_ds.time.dtype)
                    if 'UTC' in dtype_str or 'tz' in dtype_str.lower():
                        # Timezone-aware - use timezone-aware timestamp
                        selection_label_miner = valid_time_dt
                    else:
                        # Timezone-naive - remove timezone
                        selection_label_miner = valid_time_dt.replace(tzinfo=None)
                else:
                    selection_label_miner = valid_time_dt

                # Handle ERA5 truth dataset time dtype with robust checking
                if _is_integer_dtype(era5_truth_ds.time.dtype):
                    selection_label_era5 = int(valid_time_dt.timestamp() * 1_000_000_000)
                elif _is_datetime_dtype(era5_truth_ds.time.dtype):
                    dtype_str = str(era5_truth_ds.time.dtype)
                    if 'UTC' in dtype_str or 'tz' in dtype_str.lower():
                        # Timezone-aware - use timezone-aware timestamp
                        selection_label_era5 = valid_time_dt
                    else:
                        # Timezone-naive - remove timezone
                        selection_label_era5 = valid_time_dt.replace(tzinfo=None)
                else:
                    selection_label_era5 = valid_time_dt

                logger.info(f"[FinalScore info] Miner time dtype: {miner_forecast_ds.time.dtype}, ERA5 time dtype: {era5_truth_ds.time.dtype}")
                logger.info(f"[FinalScore info] Using selection_label_miner: {selection_label_miner} (type: {type(selection_label_miner)}) for miner_forecast_ds")
                logger.info(f"[FinalScore info] Using selection_label_era5: {selection_label_era5} (type: {type(selection_label_era5)}) for era5_truth_ds")

                miner_forecast_lead_slice = miner_forecast_ds.sel(time=selection_label_miner, method="nearest")
                era5_truth_lead_slice = era5_truth_ds.sel(time=selection_label_era5, method="nearest")

                if miner_forecast_lead_slice is not None:
                    miner_forecast_lead_slice = miner_forecast_lead_slice.squeeze(drop=True)
                if era5_truth_lead_slice is not None:
                    era5_truth_lead_slice = era5_truth_lead_slice.squeeze(drop=True)
                
                miner_time_item = miner_forecast_lead_slice.time.item()
                if isinstance(miner_time_item, (int, float, np.integer, np.floating)):
                    miner_time_actual_utc = pd.Timestamp(miner_time_item, unit='ns', tz='UTC')
                else:
                    miner_time_actual_utc = pd.Timestamp(miner_time_item).tz_localize('UTC') if pd.Timestamp(miner_time_item).tzinfo is None else pd.Timestamp(miner_time_item).tz_convert('UTC')

                era5_time_item = era5_truth_lead_slice.time.item()
                if isinstance(era5_time_item, (int, float, np.integer, np.floating)):
                    era5_time_actual_utc = pd.Timestamp(era5_time_item, unit='ns', tz='UTC')
                else:
                    era5_time_actual_utc = pd.Timestamp(era5_time_item).tz_localize('UTC') if pd.Timestamp(era5_time_item).tzinfo is None else pd.Timestamp(era5_time_item).tz_convert('UTC')

                time_check_failed = False
                if abs((miner_time_actual_utc - valid_time_dt).total_seconds()) > 3600: 
                    logger.warning(f"[FinalScore] Miner {miner_hotkey}: Selected miner forecast time {miner_time_actual_utc} "
                                   f"too far from target {valid_time_dt}. Skipping this valid_time.")
                    time_check_failed = True
                
                # Use more lenient tolerance for ERA5 in test mode where data availability may be limited
                era5_time_tolerance = 21600  # 6 hours for ERA5 (more lenient for test mode)
                if not time_check_failed and abs((era5_time_actual_utc - valid_time_dt).total_seconds()) > era5_time_tolerance:
                    logger.warning(f"[FinalScore] Miner {miner_hotkey}: Selected ERA5 truth time {era5_time_actual_utc} "
                                   f"too far from target {valid_time_dt} (tolerance: {era5_time_tolerance/3600:.1f}h). Skipping this valid_time.")
                    time_check_failed = True
                
                if time_check_failed:
                    continue
            except TypeError as te_sel:
                logger.error(f"[FinalScore] Miner {miner_hotkey}: TypeError during data selection for valid time {valid_time_dt}: {te_sel}. This often indicates incompatible time coordinate types. Skipping this time.", exc_info=True)
                continue
            except Exception as e_sel:
                log_msg = f"[FinalScore] Miner {miner_hotkey}: Error during data selection for valid time {valid_time_dt}: {e_sel}. \
                        Miner slice acquired: {miner_forecast_lead_slice is not None}, ERA5 slice acquired: {era5_truth_lead_slice is not None}. Skipping this time."
                logger.error(log_msg)
                continue

            gfs_op_lead_slice = None
            if gfs_operational_fcst_ds is not None:
                try:
                    selection_label_gfs_op = valid_time_dt
                    if np.issubdtype(gfs_operational_fcst_ds.time.dtype, np.integer):
                        selection_label_gfs_op = int(valid_time_dt.timestamp() * 1_000_000_000)
                    elif str(gfs_operational_fcst_ds.time.dtype) == 'datetime64[ns]':
                        selection_label_gfs_op = valid_time_dt.replace(tzinfo=None)
                    
                    gfs_op_lead_slice = gfs_operational_fcst_ds.sel(time=selection_label_gfs_op, method="nearest").squeeze(drop=True)

                except Exception as e_gfs_sel:
                    logger.warning(f"[FinalScore] Miner {miner_hotkey}: Could not select from GFS operational forecast for {valid_time_dt}: {e_gfs_sel}. Skill vs GFS will be impacted.")
                    gfs_op_lead_slice = None

            for var_config in final_scoring_config["variables_levels_to_score"]:
                var_name = var_config['name']
                var_level = var_config.get('level')
                standard_name_for_clim = var_config.get('standard_name', var_name)
                var_key = f"{var_name}{var_level if var_level else ''}"
                
                lead_hours = int((valid_time_dt - gfs_init_time_of_run).total_seconds() / 3600)

                db_metric_row_base = {
                    "response_id": response_id, "run_id": run_id, "miner_uid": miner_uid, "miner_hotkey": miner_hotkey,
                    "score_type": None, "score": None, "metrics": {}, "calculation_time": datetime.now(timezone.utc), "error_message": None,
                    "lead_hours": lead_hours, "variable_level": var_key, "valid_time_utc": valid_time_dt
                }

                try:
                    logger.info(f"[FinalScore] Miner {miner_hotkey}: Scoring {var_key} at {valid_time_dt} (Lead: {lead_hours}h)")
                    
                    miner_var_da_unaligned = miner_forecast_lead_slice[var_name]
                    truth_var_da_unaligned = era5_truth_lead_slice[var_name]
                    
                    # Add detailed diagnostics for potential unit mismatches
                    logger.info(f"[FinalScore] RAW DATA DIAGNOSTICS for {var_key} at {valid_time_dt}:")
                    
                    # Log data ranges before any processing
                    miner_min, miner_max, miner_mean = float(miner_var_da_unaligned.min()), float(miner_var_da_unaligned.max()), float(miner_var_da_unaligned.mean())
                    truth_min, truth_max, truth_mean = float(truth_var_da_unaligned.min()), float(truth_var_da_unaligned.max()), float(truth_var_da_unaligned.mean())
                    
                    logger.info(f"[FinalScore] Miner {var_key}: range=[{miner_min:.1f}, {miner_max:.1f}], mean={miner_mean:.1f}, units={miner_var_da_unaligned.attrs.get('units', 'unknown')}")
                    logger.info(f"[FinalScore] ERA5  {var_key}: range=[{truth_min:.1f}, {truth_max:.1f}], mean={truth_mean:.1f}, units={truth_var_da_unaligned.attrs.get('units', 'unknown')}")
                    
                    # Check for potential unit mismatch indicators
                    if var_name == 'z' and var_level == 500:
                        # For z500, geopotential should be ~49000-58000 m²/s²
                        # If it's geopotential height, it would be ~5000-6000 m
                        miner_ratio = miner_mean / 9.80665  # If miner is geopotential, this ratio should be ~5000-6000
                        truth_ratio = truth_mean / 9.80665
                        logger.info(f"[FinalScore] z500 UNIT CHECK - If geopotential (m²/s²): miner_mean/g={miner_ratio:.1f}m, truth_mean/g={truth_ratio:.1f}m")
                        
                        if miner_mean < 10000:  # Much smaller than expected geopotential
                            logger.warning(f"[FinalScore] POTENTIAL UNIT MISMATCH: Miner z500 mean ({miner_mean:.1f}) suggests geopotential height (m) rather than geopotential (m²/s²)")
                        elif truth_mean > 40000 and miner_mean > 40000:
                            logger.info(f"[FinalScore] Unit check OK: Both miner and truth z500 appear to be geopotential (m²/s²)")
                    
                    elif var_name == '2t':
                        # Temperature should be ~200-320 K
                        if miner_mean < 200 or miner_mean > 350:
                            logger.warning(f"[FinalScore] POTENTIAL UNIT ISSUE: Miner 2t mean ({miner_mean:.1f}) outside expected range for Kelvin")
                            
                    elif var_name == 'msl':
                        # Mean sea level pressure should be ~90000-110000 Pa
                        if miner_mean < 50000 or miner_mean > 150000:
                            logger.warning(f"[FinalScore] POTENTIAL UNIT ISSUE: Miner msl mean ({miner_mean:.1f}) outside expected range for Pa")
                    
                    # AUTOMATIC UNIT CONVERSION: Convert geopotential height to geopotential if needed
                    if var_name == 'z' and miner_mean < 10000 and truth_mean > 40000:
                        logger.warning(f"[FinalScore] AUTOMATIC UNIT CONVERSION: Converting miner z from geopotential height (m) to geopotential (m²/s²)")
                        miner_var_da_unaligned = miner_var_da_unaligned * 9.80665
                        miner_var_da_unaligned.attrs['units'] = 'm2 s-2'
                        miner_var_da_unaligned.attrs['long_name'] = 'Geopotential (auto-converted from height)'
                        logger.info(f"[FinalScore] After conversion: miner z range=[{float(miner_var_da_unaligned.min()):.1f}, {float(miner_var_da_unaligned.max()):.1f}], mean={float(miner_var_da_unaligned.mean()):.1f}")

                    # Check for temperature unit conversions (Celsius to Kelvin)
                    elif var_name in ['2t', 't'] and miner_mean < 100 and truth_mean > 200:
                        logger.warning(f"[FinalScore] AUTOMATIC UNIT CONVERSION: Converting miner {var_name} from Celsius to Kelvin")
                        miner_var_da_unaligned = miner_var_da_unaligned + 273.15
                        miner_var_da_unaligned.attrs['units'] = 'K'
                        miner_var_da_unaligned.attrs['long_name'] = f'{miner_var_da_unaligned.attrs.get("long_name", var_name)} (auto-converted from Celsius)'
                        logger.info(f"[FinalScore] After conversion: miner {var_name} range=[{float(miner_var_da_unaligned.min()):.1f}, {float(miner_var_da_unaligned.max()):.1f}], mean={float(miner_var_da_unaligned.mean()):.1f}")

                    # Check for pressure unit conversions (hPa to Pa)
                    elif var_name == 'msl' and miner_mean < 2000 and truth_mean > 50000:
                        logger.warning(f"[FinalScore] AUTOMATIC UNIT CONVERSION: Converting miner msl from hPa to Pa")
                        miner_var_da_unaligned = miner_var_da_unaligned * 100.0
                        miner_var_da_unaligned.attrs['units'] = 'Pa'
                        miner_var_da_unaligned.attrs['long_name'] = 'Mean sea level pressure (auto-converted from hPa)'
                        logger.info(f"[FinalScore] After conversion: miner msl range=[{float(miner_var_da_unaligned.min()):.1f}, {float(miner_var_da_unaligned.max()):.1f}], mean={float(miner_var_da_unaligned.mean()):.1f}")

                    clim_dayofyear = pd.Timestamp(valid_time_dt).dayofyear
                    clim_hour_rounded = (valid_time_dt.hour // 6) * 6
                    climatology_var_da_raw = era5_climatology_ds[standard_name_for_clim].sel(
                        dayofyear=clim_dayofyear, hour=clim_hour_rounded, method="nearest"
                    )

                    if var_level:
                        # Handle different pressure level dimension names robustly
                        def _select_pressure_level(data_array, target_level):
                            """Select pressure level handling multiple possible dimension names."""
                            possible_pressure_dims = ['pressure_level', 'plev', 'level', 'levels', 'p']
                            for dim_name in possible_pressure_dims:
                                if dim_name in data_array.dims:
                                    return data_array.sel(**{dim_name: target_level}, method="nearest").squeeze(drop=True)
                            raise ValueError(f"No pressure level dimension found in {list(data_array.dims)}. Expected one of: {possible_pressure_dims}")
                        
                        miner_var_da_selected = _select_pressure_level(miner_var_da_unaligned, var_level)
                        truth_var_da_selected = _select_pressure_level(truth_var_da_unaligned, var_level)
                        # Apply robust pressure level selection to climatology too
                        clim_pressure_dim = None
                        for dim_name in ['pressure_level', 'plev', 'level', 'levels', 'p']:
                            if dim_name in climatology_var_da_raw.dims:
                                clim_pressure_dim = dim_name
                                break
                        if clim_pressure_dim:
                            climatology_var_da_selected = climatology_var_da_raw.sel(**{clim_pressure_dim: var_level}, method="nearest").squeeze(drop=True)
                        else: 
                            climatology_var_da_selected = climatology_var_da_raw.squeeze(drop=True)
                    else:
                        miner_var_da_selected = miner_var_da_unaligned.squeeze(drop=True)
                        truth_var_da_selected = truth_var_da_unaligned.squeeze(drop=True)
                        climatology_var_da_selected = climatology_var_da_raw.squeeze(drop=True)

                    def _standardize_spatial_dims_final(data_array: xr.DataArray) -> xr.DataArray:
                        if not isinstance(data_array, xr.DataArray): return data_array
                        rename_dict = {}
                        for dim_name in data_array.dims:
                            if dim_name.lower() in ('latitude', 'lat_0'): rename_dict[dim_name] = 'lat'
                            elif dim_name.lower() in ('longitude', 'lon_0'): rename_dict[dim_name] = 'lon'
                        return data_array.rename(rename_dict) if rename_dict else data_array

                    miner_var_da_std = _standardize_spatial_dims_final(miner_var_da_selected)
                    truth_var_da_std = _standardize_spatial_dims_final(truth_var_da_selected)
                    climatology_var_da_std = _standardize_spatial_dims_final(climatology_var_da_selected)
                    
                    target_grid_for_interp = truth_var_da_std
                    if 'lat' in target_grid_for_interp.dims and len(target_grid_for_interp.lat) > 1 and target_grid_for_interp.lat.values[0] < target_grid_for_interp.lat.values[-1]:
                        target_grid_for_interp = await asyncio.to_thread(target_grid_for_interp.isel, lat=slice(None, None, -1))

                    miner_var_da_aligned = await asyncio.to_thread(
                        miner_var_da_std.interp_like, target_grid_for_interp, method="linear", kwargs={"fill_value": None}
                    )
                    truth_var_da_final = target_grid_for_interp
                    
                    clim_var_to_interpolate = climatology_var_da_std
                    # Apply robust pressure level handling to climatology interpolation
                    if var_level:
                        clim_pressure_dim = None
                        for dim_name in ['pressure_level', 'plev', 'level', 'levels', 'p']:
                            if dim_name in clim_var_to_interpolate.dims:
                                clim_pressure_dim = dim_name
                                break
                        # If climatology still has pressure dimensions but truth doesn't, select the level  
                        truth_has_pressure = any(dim in truth_var_da_final.dims for dim in ['pressure_level', 'plev', 'level', 'levels', 'p'])
                        if clim_pressure_dim and not truth_has_pressure:
                            clim_var_to_interpolate = clim_var_to_interpolate.sel(**{clim_pressure_dim: var_level}, method="nearest").squeeze(drop=True)
                    
                    climatology_da_aligned = await asyncio.to_thread(
                        clim_var_to_interpolate.interp_like, truth_var_da_final, method="linear", kwargs={"fill_value": None}
                    )

                    logger.info(f"[FinalScore info Metric Input] Var: {var_key}, Level: {var_level}")
                    logger.info(f"[FinalScore info Metric Input] truth_var_da_final -> Shape: {truth_var_da_final.shape}, Dims: {truth_var_da_final.dims}, Coords: {list(truth_var_da_final.coords.keys())}")
                    logger.info(f"[FinalScore info Metric Input] miner_var_da_aligned -> Shape: {miner_var_da_aligned.shape}, Dims: {miner_var_da_aligned.dims}, Coords: {list(miner_var_da_aligned.coords.keys())}")
                    logger.info(f"[FinalScore info Metric Input] climatology_da_aligned -> Shape: {climatology_da_aligned.shape}, Dims: {climatology_da_aligned.dims}, Coords: {list(climatology_da_aligned.coords.keys())}")

                    lat_weights = None
                    if 'lat' in truth_var_da_final.dims:
                        one_d_lat_weights = await asyncio.to_thread(_calculate_latitude_weights, truth_var_da_final['lat'])
                        _, lat_weights = await asyncio.to_thread(xr.broadcast, truth_var_da_final, one_d_lat_weights)

                    current_metrics = {}
                    bias_corrected_forecast_da = await calculate_bias_corrected_forecast(miner_var_da_aligned, truth_var_da_final)
                    
                    actual_bias_op = (miner_var_da_aligned - truth_var_da_final)
                    
                    def calculate_mean_scalar_threaded(op):
                        computed_mean = op.mean()
                        if hasattr(computed_mean, 'compute'):
                            computed_mean = computed_mean.compute()
                        return float(computed_mean.item())
                    
                    mean_bias_val = await asyncio.to_thread(calculate_mean_scalar_threaded, actual_bias_op)
                    current_metrics["bias"] = mean_bias_val

                    def calculate_raw_mse_scalar_threaded(*args, **kwargs):
                        res = xs.mse(*args, **kwargs)
                        if hasattr(res, 'compute'):
                            res = res.compute()
                        return float(res.item())

                    raw_mse_val = await asyncio.to_thread(
                        calculate_raw_mse_scalar_threaded,
                        miner_var_da_aligned, 
                        truth_var_da_final, 
                        dim=[d for d in truth_var_da_final.dims if d in ('lat', 'lon')], 
                        weights=lat_weights, 
                        skipna=True
                    )
                    current_metrics["mse"] = raw_mse_val
                    current_metrics["rmse"] = np.sqrt(raw_mse_val)
                    
                    rmse_metric_row = {**db_metric_row_base, "metrics": current_metrics.copy(), "score_type": f"era5_rmse_{var_key}_{int(lead_hours)}h", "score": current_metrics["rmse"]}
                    all_metrics_for_db.append(rmse_metric_row)

                    acc_val = await calculate_acc(miner_var_da_aligned, truth_var_da_final, climatology_da_aligned, lat_weights)
                    current_metrics["acc"] = acc_val
                    acc_metric_row = {**db_metric_row_base, "metrics": current_metrics.copy(), "score_type": f"era5_acc_{var_key}_{int(lead_hours)}h", "score": acc_val}
                    all_metrics_for_db.append(acc_metric_row)

                    skill_score_val = None
                    
                    if gfs_op_lead_slice is not None:
                        try:
                            if var_name in gfs_op_lead_slice:
                                gfs_var_da_unaligned = gfs_op_lead_slice[var_name]

                                if var_level:
                                    gfs_pressure_dim = None
                                    for dim_name in ['pressure_level', 'plev', 'level', 'isobaricInhPa']:
                                        if dim_name in gfs_var_da_unaligned.dims:
                                            gfs_pressure_dim = dim_name
                                            break
                                    
                                    if gfs_pressure_dim:
                                        gfs_var_da_selected = gfs_var_da_unaligned.sel({gfs_pressure_dim: var_level}, method="nearest")
                                    else:
                                        logger.warning(f"[FinalScore] No pressure dimension found in GFS data for {var_key}. Using surface data.")
                                        gfs_var_da_selected = gfs_var_da_unaligned
                                else:
                                    gfs_var_da_selected = gfs_var_da_unaligned
                                
                                gfs_var_da_std = _standardize_spatial_dims_final(gfs_var_da_selected)
                                gfs_var_da_aligned = await asyncio.to_thread(
                                    gfs_var_da_std.interp_like, truth_var_da_final, method="linear", kwargs={"fill_value": None}
                                )
                                
                                # bias correction - fresh calculation for each variable to prevent reuse
                                forecast_bc_da = await calculate_bias_corrected_forecast(miner_var_da_aligned, truth_var_da_final)
                                
                                # skill score
                                skill_score_val = await calculate_mse_skill_score(
                                    forecast_bc_da, truth_var_da_final, gfs_var_da_aligned, lat_weights
                                )
                                
                                if np.isfinite(skill_score_val):
                                    logger.info(f"[FinalScore] UID {miner_uid} - Calculated GFS-based skill for {var_key} L{lead_hours}h: {skill_score_val:.4f}")
                                    skill_metric_row = {**db_metric_row_base, 
                                                       "metrics": current_metrics.copy(), 
                                                       "score_type": f"era5_skill_gfs_{var_key}_{int(lead_hours)}h", 
                                                       "score": skill_score_val}
                                    all_metrics_for_db.append(skill_metric_row)
                                else:
                                    logger.warning(f"[FinalScore] UID {miner_uid} - Calculated skill score is non-finite for {var_key} L{lead_hours}h")
                                    skill_score_val = None
                            else:
                                logger.warning(f"[FinalScore] UID {miner_uid} - Variable {var_name} not found in GFS forecast data")
                        except Exception as e_skill:
                            logger.error(f"[FinalScore] UID {miner_uid} - Error calculating skill score for {var_key} L{lead_hours}h: {e_skill}", exc_info=True)
                            skill_score_val = None
                    else:
                        logger.debug(f"[FinalScore] UID {miner_uid} - Using ERA5-climatology skill scores (GFS operational not available)")
                    
                    if skill_score_val is None:
                        try:
                            # bias correction - ALWAYS recalculate for each variable (prevent variable reuse bug)
                            forecast_bc_da = await calculate_bias_corrected_forecast(miner_var_da_aligned, truth_var_da_final)
                            
                            # skill score vs climatology
                            skill_score_val = await calculate_mse_skill_score(
                                forecast_bc_da, truth_var_da_final, climatology_da_aligned, lat_weights
                            )
                            
                            if np.isfinite(skill_score_val):
                                logger.info(f"[FinalScore] UID {miner_uid} - Calculated CLIM-based skill for {var_key} L{lead_hours}h: {skill_score_val:.4f}")
                                skill_metric_row = {**db_metric_row_base, 
                                                   "metrics": current_metrics.copy(), 
                                                   "score_type": f"era5_skill_clim_{var_key}_{int(lead_hours)}h", 
                                                   "score": skill_score_val}
                                all_metrics_for_db.append(skill_metric_row)
                            else:
                                logger.warning(f"[FinalScore] UID {miner_uid} - Calculated climatology skill score is non-finite for {var_key} L{lead_hours}h")
                                skill_score_val = None
                        except Exception as e_clim_skill:
                            logger.error(f"[FinalScore] UID {miner_uid} - Error calculating climatology skill score for {var_key} L{lead_hours}h: {e_clim_skill}", exc_info=True)
                            skill_score_val = None
                    
                    if skill_score_val is None:
                        logger.warning(f"[FinalScore] UID {miner_uid} - No valid skill score calculated for {var_key} L{lead_hours}h")
                    
                    skill_score_log_str = f"{skill_score_val:.3f}" if skill_score_val is not None else "N/A"
                    logger.info(f"[FinalScore] Miner {miner_hotkey} V:{var_key} L:{int(lead_hours)}h RMSE:{current_metrics.get('rmse', np.nan):.2f} ACC:{current_metrics.get('acc', np.nan):.3f} SKILL:{skill_score_log_str}")

                except KeyError as ke:
                    logger.error(f"[FinalScore] Miner {miner_hotkey}: KeyError scoring {var_key} at {valid_time_dt}: {ke}. This often means the variable was not found in one of the datasets (miner, truth, or climatology).", exc_info=True)
                    error_metric_row = {**db_metric_row_base, "score_type": f"era5_error_{var_key}_{int(lead_hours)}h", "error_message": f"KeyError: {ke}"}
                    all_metrics_for_db.append(error_metric_row)
                except Exception as e_var_score:
                    logger.error(f"[FinalScore] Miner {miner_hotkey}: Error scoring {var_key} at {valid_time_dt}: {e_var_score}", exc_info=True)
                    error_metric_row = {**db_metric_row_base, "score_type": f"era5_error_{var_key}_{int(lead_hours)}h", "error_message": str(e_var_score)}
                    all_metrics_for_db.append(error_metric_row)
    finally:
        if miner_forecast_ds:
            try: 
                miner_forecast_ds.close()
                logger.debug(f"[FinalScore] Closed miner forecast dataset for {miner_hotkey}")
            except Exception: 
                pass
        
        # CRITICAL: Enhanced cleanup per miner for ERA5 scoring
        try:
            # Clear any ERA5-specific intermediate objects created during this miner's evaluation
            miner_specific_objects = [
                'miner_forecast_ds', 'gfs_operational_fcst_ds', 'miner_forecast_lead_slice', 
                'era5_truth_lead_slice', 'gfs_op_lead_slice'
            ]
            
            for obj_name in miner_specific_objects:
                if obj_name in locals():
                    try:
                        obj = locals()[obj_name]
                        if hasattr(obj, 'close'):
                            obj.close()
                        del obj
                    except Exception:
                        pass
            
            # Force cleanup for this miner's processing
            collected = gc.collect()
            logger.debug(f"[FinalScore] Cleanup for {miner_hotkey}: collected {collected} objects")
            
        except Exception as cleanup_err:
            logger.debug(f"[FinalScore] Cleanup error for {miner_hotkey}: {cleanup_err}")
        
        # Final garbage collection
        gc.collect()
    
    if not all_metrics_for_db:
        logger.warning(f"[FinalScore] Miner {miner_hotkey}: No metrics were calculated. This might be due to selection errors for all valid_times or variables.")
        return False

    insert_query = """
        INSERT INTO weather_miner_scores 
        (response_id, run_id, miner_uid, miner_hotkey, score_type, score, metrics, calculation_time, error_message, lead_hours, variable_level, valid_time_utc)
        VALUES (:response_id, :run_id, :miner_uid, :miner_hotkey, :score_type, :score, :metrics_json, :calculation_time, :error_message, :lead_hours, :variable_level, :valid_time_utc)
        ON CONFLICT (response_id, score_type, lead_hours, variable_level, valid_time_utc) DO UPDATE SET 
        score = EXCLUDED.score, metrics = EXCLUDED.metrics, calculation_time = EXCLUDED.calculation_time, error_message = EXCLUDED.error_message,
        miner_uid = EXCLUDED.miner_uid, miner_hotkey = EXCLUDED.miner_hotkey, run_id = EXCLUDED.run_id 
    """ 
    
    successful_inserts = 0
    for metric_record in all_metrics_for_db:
        params = metric_record.copy()
        params.setdefault('score', None) 
        params.setdefault('metrics', {}) 
        params.setdefault('error_message', None)

        # Use safe JSON serialization to handle infinity/NaN values
        from ..utils.json_sanitizer import safe_json_dumps_for_db
        params["metrics_json"] = safe_json_dumps_for_db(params.pop("metrics")) 
        
        try:
            await task_instance.db_manager.execute(insert_query, params)
            successful_inserts +=1
        except Exception as db_err_indiv:
            logger.error(f"[FinalScore] Miner {miner_hotkey}: DB error storing single ERA5 score record ({params.get('score_type')} for {params.get('variable_level')} at {params.get('lead_hours')}h): {db_err_indiv}", exc_info=False) # exc_info=False to avoid too much noise if many fail

    if successful_inserts > 0:
        logger.info(f"[FinalScore] Miner {miner_hotkey}: Stored/Updated {successful_inserts}/{len(all_metrics_for_db)} ERA5 metric records to DB.")
        return True
    else:
        logger.error(f"[FinalScore] Miner {miner_hotkey}: Failed to store any ERA5 metric records to DB.")
        return False

async def _calculate_and_store_aggregated_era5_score(
    task_instance: 'WeatherTask',
    run_id: int,
    miner_uid: int,
    miner_hotkey: str,
    response_id: int,
    lead_hours_scored: List[int],
    vars_levels_scored: List[Dict]
) -> Optional[float]:
    """
    Calculates a single aggregated ERA5 score (0-1) for a miner.
    Composition: 50% Skill/Error Component, 50% ACC Component.
    Equal weighting for var/level within each component for now.
    """
    logger.info(f"[AggFinalScore] Calculating aggregated ERA5 score for UID {miner_uid}, Run {run_id}")
    
    skill_error_component_scores = []
    acc_component_scores = []

    for lead_h in lead_hours_scored:
        for var_config in vars_levels_scored:
            var_name = var_config['name']
            var_level = var_config.get('level')
            var_key = f"{var_name}{var_level if var_level else ''}"

            rmse_score_val = None
            skill_score_val = None
            acc_score_val = None

            # Fetch RMSE
            rmse_score_type = f"era5_rmse_{var_key}_{lead_h}h"
            rmse_rec = await task_instance.db_manager.fetch_one(
                "SELECT score FROM weather_miner_scores WHERE response_id = :resp_id AND score_type = :stype",
                {"resp_id": response_id, "stype": rmse_score_type}
            )
            if rmse_rec and rmse_rec['score'] is not None and np.isfinite(rmse_rec['score']):
                rmse_score_val = rmse_rec['score']

            skill_score_val = None
            skill_score_type_gfs = f"era5_skill_gfs_{var_key}_{lead_h}h"
            skill_rec_gfs = await task_instance.db_manager.fetch_one(
                "SELECT score FROM weather_miner_scores WHERE response_id = :resp_id AND score_type = :stype",
                {"resp_id": response_id, "stype": skill_score_type_gfs}
            )
            if skill_rec_gfs and skill_rec_gfs['score'] is not None and np.isfinite(skill_rec_gfs['score']):
                skill_score_val = skill_rec_gfs['score']
                logger.info(f"[AggFinalScore] UID {miner_uid} - Using GFS-based skill for {var_key} L{lead_h}h: {skill_score_val:.4f}")
            else:
                skill_score_type_clim = f"era5_skill_clim_{var_key}_{lead_h}h"
                skill_rec_clim = await task_instance.db_manager.fetch_one(
                    "SELECT score FROM weather_miner_scores WHERE response_id = :resp_id AND score_type = :stype",
                    {"resp_id": response_id, "stype": skill_score_type_clim}
                )
                if skill_rec_clim and skill_rec_clim['score'] is not None and np.isfinite(skill_rec_clim['score']):
                    skill_score_val = skill_rec_clim['score']
                    logger.info(f"[AggFinalScore] UID {miner_uid} - Using CLIM-based skill for {var_key} L{lead_h}h: {skill_score_val:.4f} (ERA5-climatology skill scoring)")
                else:
                    logger.warning(f"[AggFinalScore] UID {miner_uid} - No valid climatology skill score found for {var_key} L{lead_h}h.")
            
            acc_score_type = f"era5_acc_{var_key}_{lead_h}h"
            acc_rec = await task_instance.db_manager.fetch_one(
                "SELECT score FROM weather_miner_scores WHERE response_id = :resp_id AND score_type = :stype",
                {"resp_id": response_id, "stype": acc_score_type}
            )
            if acc_rec and acc_rec['score'] is not None and np.isfinite(acc_rec['score']):
                acc_score_val = acc_rec['score']

            
            normalized_skill_error_item = 0.0
            if skill_score_val is not None:
                normalized_skill_error_item = max(0.0, skill_score_val)
            elif rmse_score_val is not None and rmse_score_val >= 0:
                normalized_skill_error_item = 1.0 / (1.0 + rmse_score_val)
            else:
                logger.warning(f"[AggFinalScore] No valid Skill Score or RMSE for {var_key} at lead {lead_h}h for UID {miner_uid}. Skill/Error item will be 0.")
            skill_error_component_scores.append(normalized_skill_error_item)


            normalized_acc_item = 0.0
            if acc_score_val is not None:
                normalized_acc_item = (acc_score_val + 1.0) / 2.0
            else:
                logger.warning(f"[AggFinalScore] No valid ACC for {var_key} at lead {lead_h}h for UID {miner_uid}. ACC item will be 0.")
            acc_component_scores.append(normalized_acc_item)

    avg_skill_error_score = sum(skill_error_component_scores) / len(skill_error_component_scores) if skill_error_component_scores else 0.0
    avg_acc_score = sum(acc_component_scores) / len(acc_component_scores) if acc_component_scores else 0.0

    final_score_val = (0.5 * avg_skill_error_score) + (0.5 * avg_acc_score)
    
    logger.info(f"[AggFinalScore] UID {miner_uid}, Run {run_id}: AvgNormSkill/Error={avg_skill_error_score:.4f} (from {len(skill_error_component_scores)} items), AvgNormACC={avg_acc_score:.4f} (from {len(acc_component_scores)} items) => Final Composite Score: {final_score_val:.4f}")

    agg_score_type = "era5_final_composite_score" 
    metrics_for_agg_score = {
        "avg_normalized_skill_error_component": avg_skill_error_score,
        "avg_normalized_acc_component": avg_acc_score,
        "num_skill_error_components_aggregated": len(skill_error_component_scores),
        "num_acc_components_aggregated": len(acc_component_scores)
    }

    calc_time = datetime.now(timezone.utc)
    db_params = {
        "response_id": response_id, "run_id": run_id, "miner_uid": miner_uid, "miner_hotkey": miner_hotkey,
        "score_type": agg_score_type, 
        "score": final_score_val if np.isfinite(final_score_val) else 0.0,
        "metrics_json": safe_json_dumps_for_db(metrics_for_agg_score),
        "calculation_time": calc_time,
        "error_message": None,
        "lead_hours": -1,  # Use -1 for aggregated scores to fix NULL unique constraint issue
        "variable_level": "aggregated_final", 
        "valid_time_utc": calc_time  # Use calculation time for aggregated scores to ensure uniqueness
    }
    
    insert_agg_query = """
        INSERT INTO weather_miner_scores 
        (response_id, run_id, miner_uid, miner_hotkey, score_type, score, metrics, calculation_time, error_message, lead_hours, variable_level, valid_time_utc)
        VALUES (:response_id, :run_id, :miner_uid, :miner_hotkey, :score_type, :score, :metrics_json, :calculation_time, :error_message, :lead_hours, :variable_level, :valid_time_utc)
        ON CONFLICT (response_id, score_type, lead_hours, variable_level, valid_time_utc) DO UPDATE SET 
        score = EXCLUDED.score, metrics = EXCLUDED.metrics, calculation_time = EXCLUDED.calculation_time, error_message = EXCLUDED.error_message,
        run_id = EXCLUDED.run_id, miner_uid = EXCLUDED.miner_uid, miner_hotkey = EXCLUDED.miner_hotkey
    """

    try:
        await task_instance.db_manager.execute(insert_agg_query, db_params)
        logger.info(f"[AggFinalScore] Stored/Updated final composite ERA5 score for UID {miner_uid}, Run {run_id}, Type: {agg_score_type}")
        return final_score_val
    except Exception as e_db:
        logger.error(f"[AggFinalScore] DB error storing final composite ERA5 score for UID {miner_uid}, Run {run_id}: {e_db}", exc_info=True)
        return None

async def reconcile_job_id_for_validator(task_instance: 'WeatherTask', miner_job_id: str, miner_hotkey: str, gfs_init_time: datetime) -> str:
    """
    Attempts to reconcile a job ID that might not match due to database synchronization.
    This is used by validators to handle cases where miners return job IDs that don't exist
    in the current validator database due to hourly overwrites.
    
    Args:
        task_instance: WeatherTask instance
        miner_job_id: The job ID returned by the miner
        miner_hotkey: The miner's hotkey
        gfs_init_time: The GFS initialization time for this job
        
    Returns:
        The reconciled job ID (either original or a found equivalent)
    """
    if task_instance.node_type != 'validator':
        logger.warning("reconcile_job_id_for_validator called on non-validator node.")
        return miner_job_id
        
    try:
        # Check if we have a job with the same GFS time that should match this miner job
        # Generate what the job ID should be with our current deterministic system
        from gaia.tasks.base.deterministic_job_id import DeterministicJobID
        
        # Extract miner hotkey from the provided miner_hotkey or try to get it
        expected_job_id = DeterministicJobID.generate_weather_job_id(
            gfs_init_time=gfs_init_time,
            miner_hotkey=miner_hotkey,
            validator_hotkey=task_instance.validator.hotkey if hasattr(task_instance, 'validator') and task_instance.validator else "unknown",
            job_type="forecast"
        )
        
        if miner_job_id == expected_job_id:
            # Job ID matches what we expect, no reconciliation needed
            return miner_job_id
            
        # Check if the expected job ID exists in our validator database
        expected_job_query = """
        SELECT job_id FROM weather_miner_responses 
        WHERE job_id = :expected_job_id
        AND miner_hotkey = :miner_hotkey
        ORDER BY response_time DESC 
        LIMIT 1
        """
        
        expected_job_exists = await task_instance.db_manager.fetch_one(expected_job_query, {
            "expected_job_id": expected_job_id,
            "miner_hotkey": miner_hotkey
        })
        
        if expected_job_exists:
            logger.warning(f"Database sync reconciliation: Miner returned job ID {miner_job_id} but we have {expected_job_id} for same GFS time. Using our expected ID.")
            return expected_job_id
            
        # Look for any job with the same GFS init time from this miner
        gfs_time_query = """
        SELECT r.job_id, f.gfs_init_time_utc
        FROM weather_miner_responses r
        JOIN weather_forecast_runs f ON r.run_id = f.id
        WHERE r.miner_hotkey = :miner_hotkey
        AND f.gfs_init_time_utc = :gfs_time
        ORDER BY r.response_time DESC
        LIMIT 1
        """
        
        gfs_match = await task_instance.db_manager.fetch_one(gfs_time_query, {
            "miner_hotkey": miner_hotkey,
            "gfs_time": gfs_init_time
        })
        
        if gfs_match:
            reconciled_job_id = gfs_match['job_id']
            logger.warning(f"Database sync reconciliation: Found equivalent job {reconciled_job_id} for miner job {miner_job_id} (same GFS time {gfs_init_time})")
            return reconciled_job_id
            
        # No reconciliation possible, return original
        logger.debug(f"No reconciliation possible for job ID {miner_job_id}, using as-is")
        return miner_job_id
        
    except Exception as e:
        logger.error(f"Error in reconcile_job_id_for_validator for job {miner_job_id}: {e}")
        return miner_job_id  # Return original on error

async def check_job_id_health(task_instance: 'WeatherTask') -> Dict[str, Any]:
    """
    Performs a health check on job ID consistency to identify potential database synchronization issues.
    This helps detect problems before they cause verification failures.
    
    Returns:
        Dict with health check results and any issues found
    """
    health_report = {
        "status": "healthy",
        "issues": [],
        "stats": {},
        "recommendations": []
    }
    
    try:
        if task_instance.node_type == 'miner':
            # Check for orphaned jobs (jobs that might have been created by other validators)
            orphaned_jobs_query = """
            SELECT COUNT(*) as count, 
                   COUNT(DISTINCT validator_hotkey) as validator_count,
                   MIN(validator_request_time) as oldest_request,
                   MAX(validator_request_time) as newest_request
            FROM weather_miner_jobs 
            WHERE validator_request_time >= NOW() - INTERVAL '24 hours'
            """
            orphaned_stats = await task_instance.db_manager.fetch_one(orphaned_jobs_query)
            
            health_report["stats"]["total_jobs_24h"] = orphaned_stats.get("count", 0)
            health_report["stats"]["unique_validators_24h"] = orphaned_stats.get("validator_count", 0)
            
            if orphaned_stats.get("validator_count", 0) > 1:
                health_report["issues"].append({
                    "type": "multiple_validators",
                    "description": f"Jobs from {orphaned_stats['validator_count']} different validators in last 24h",
                    "impact": "Potential for job ID conflicts during database sync"
                })
                health_report["recommendations"].append("Enable database sync resilience features")
            
            # Check for jobs with non-standard job ID formats
            non_standard_jobs_query = """
            SELECT COUNT(*) as count 
            FROM weather_miner_jobs 
            WHERE id NOT LIKE 'weather_job_forecast_%'
            AND validator_request_time >= NOW() - INTERVAL '24 hours'
            """
            non_standard_count = await task_instance.db_manager.fetch_one(non_standard_jobs_query)
            
            if non_standard_count.get("count", 0) > 0:
                health_report["issues"].append({
                    "type": "non_standard_job_ids",
                    "count": non_standard_count["count"],
                    "description": "Jobs with non-deterministic job ID format found",
                    "impact": "These jobs may not be reusable across validators"
                })
                health_report["status"] = "warning"
                
        elif task_instance.node_type == 'validator':
            # Check for mismatched job IDs in responses
            mismatch_query = """
            SELECT COUNT(*) as count,
                   COUNT(DISTINCT miner_hotkey) as affected_miners
            FROM weather_miner_responses 
            WHERE error_message LIKE '%fallback%' OR error_message LIKE '%database sync%'
            AND response_time >= NOW() - INTERVAL '24 hours'
            """
            mismatch_stats = await task_instance.db_manager.fetch_one(mismatch_query)
            
            health_report["stats"]["sync_issues_24h"] = mismatch_stats.get("count", 0)
            health_report["stats"]["affected_miners_24h"] = mismatch_stats.get("affected_miners", 0)
            
            if mismatch_stats.get("count", 0) > 0:
                health_report["issues"].append({
                    "type": "job_id_mismatches",
                    "count": mismatch_stats["count"],
                    "affected_miners": mismatch_stats["affected_miners"],
                    "description": "Job ID mismatches detected (database sync resilience activated)",
                    "impact": "Some jobs required fallback lookup methods"
                })
                health_report["status"] = "warning"
                health_report["recommendations"].append("Monitor database synchronization timing")
            
        # Set overall status
        if len(health_report["issues"]) == 0:
            health_report["status"] = "healthy"
        elif any(issue["type"] in ["multiple_validators", "job_id_mismatches"] for issue in health_report["issues"]):
            health_report["status"] = "warning"
            
    except Exception as e:
        health_report["status"] = "error"
        health_report["issues"].append({
            "type": "health_check_error",
            "description": f"Error during health check: {e}",
            "impact": "Unable to assess job ID health"
        })
        logger.error(f"Error in check_job_id_health: {e}")
        
    return health_report<|MERGE_RESOLUTION|>--- conflicted
+++ resolved
@@ -364,47 +364,42 @@
     return None
 
 async def get_job_by_gfs_init_time(task_instance: 'WeatherTask', gfs_init_time_utc: datetime, validator_hotkey: str = None) -> Optional[Dict[str, Any]]:
+async def get_job_by_gfs_init_time(task_instance: 'WeatherTask', gfs_init_time_utc: datetime, validator_hotkey: str = None) -> Optional[Dict[str, Any]]:
     """
     Check if a job exists for the given GFS initialization time and validator.
-<<<<<<< HEAD
     With the new deterministic job ID system, we prioritize job reuse across validators.
     
     RESILIENCE: This function implements fallback strategies to handle
     database synchronization scenarios where job IDs might not match exactly.
     All fallbacks require exact GFS timestep matches for weather data validity.
     
-=======
->>>>>>> cdde02ae
     (Intended for Miner-side usage)
     
     Args:
         task_instance: WeatherTask instance
         gfs_init_time_utc: GFS initialization time
         validator_hotkey: Optional validator hotkey to filter by specific validator's jobs
+    
+    Args:
+        task_instance: WeatherTask instance
+        gfs_init_time_utc: GFS initialization time
+        validator_hotkey: Optional validator hotkey to filter by specific validator's jobs
     """
     if task_instance.node_type != 'miner':
         logger.error("get_job_by_gfs_init_time called on non-miner node.")
         return None
         
     try:
-<<<<<<< HEAD
         # Strategy 1: Try to find a job from the same validator (exact GFS timestep match)
         if validator_hotkey:
             validator_specific_query = """
             SELECT id as job_id, status, target_netcdf_path as zarr_store_path, validator_hotkey
-=======
-        # If validator_hotkey is provided, look for validator-specific jobs
-        if validator_hotkey:
-            query = """
-            SELECT id as job_id, status, target_netcdf_path as zarr_store_path
->>>>>>> cdde02ae
             FROM weather_miner_jobs
             WHERE gfs_init_time_utc = :gfs_init_time
             AND validator_hotkey = :validator_hotkey
             ORDER BY id DESC
             LIMIT 1
             """
-<<<<<<< HEAD
             job = await task_instance.db_manager.fetch_one(validator_specific_query, {
                 "gfs_init_time": gfs_init_time_utc, 
                 "validator_hotkey": validator_hotkey
@@ -434,27 +429,8 @@
         # No additional fallbacks - GFS timestep must match exactly for weather data validity
             
         return None
-=======
-            params = {"gfs_init_time": gfs_init_time_utc, "validator_hotkey": validator_hotkey}
-        else:
-            # Fallback to original behavior for backward compatibility
-            query = """
-            SELECT id as job_id, status, target_netcdf_path as zarr_store_path
-            FROM weather_miner_jobs
-            WHERE gfs_init_time_utc = :gfs_init_time
-            ORDER BY id DESC
-            LIMIT 1
-            """
-            params = {"gfs_init_time": gfs_init_time_utc}
-            
-        if not hasattr(task_instance, 'db_manager') or task_instance.db_manager is None:
-             logger.error("DB manager not available in get_job_by_gfs_init_time")
-             return None
-             
-        job = await task_instance.db_manager.fetch_one(query, params)
-        return job
->>>>>>> cdde02ae
     except Exception as e:
+        logger.error(f"Error checking for existing job with GFS init time {gfs_init_time_utc} and validator {validator_hotkey}: {e}")
         logger.error(f"Error checking for existing job with GFS init time {gfs_init_time_utc} and validator {validator_hotkey}: {e}")
         return None
 
