--- conflicted
+++ resolved
@@ -150,10 +150,30 @@
             return
         
         # Check for duplicate processing of this specific job
+        # Check for duplicate processing of this specific job
         if gfs_init_time:
             # Check if THIS specific job is already in progress or completed
             current_job_check_query = """
+            # Check if THIS specific job is already in progress or completed
+            current_job_check_query = """
                 SELECT id, status FROM weather_miner_jobs 
+                WHERE id = :current_job_id 
+                AND status IN ('in_progress', 'completed')
+                LIMIT 1
+            """
+            current_job = await task_instance.db_manager.fetch_one(current_job_check_query, {
+                "current_job_id": job_id
+            })
+            
+            if current_job:
+                logger.warning(f"[InferenceTask Job {job_id}] This job is already in status '{current_job['status']}'. Aborting duplicate inference.")
+                return
+            
+            # Check if inference has already been completed for this GFS timestep by another job
+            # If so, reuse the existing files instead of running inference again
+            completed_inference_query = """
+                SELECT id, target_netcdf_path, verification_hash
+                FROM weather_miner_jobs 
                 WHERE id = :current_job_id 
                 AND status IN ('in_progress', 'completed')
                 LIMIT 1
@@ -178,12 +198,36 @@
                 AND verification_hash IS NOT NULL
                 ORDER BY processing_end_time DESC 
                 LIMIT 1
+                AND status = 'completed'
+                AND target_netcdf_path IS NOT NULL
+                AND verification_hash IS NOT NULL
+                ORDER BY processing_end_time DESC 
+                LIMIT 1
             """
+            completed_inference = await task_instance.db_manager.fetch_one(completed_inference_query, {
             completed_inference = await task_instance.db_manager.fetch_one(completed_inference_query, {
                 "gfs_time": gfs_init_time,
                 "current_job_id": job_id
             })
             
+            if completed_inference:
+                logger.info(f"[InferenceTask Job {job_id}] Found completed inference for GFS time {gfs_init_time} from job {completed_inference['id']}. Reusing files instead of running new inference.")
+                
+                # Update current job to reuse the existing files
+                await update_job_status(task_instance, job_id, "completed", error_message="")
+                await task_instance.db_manager.execute("""
+                    UPDATE weather_miner_jobs 
+                    SET target_netcdf_path = :target_path,
+                        verification_hash = :hash,
+                        processing_end_time = NOW()
+                    WHERE id = :job_id
+                """, {
+                    "job_id": job_id,
+                    "target_path": completed_inference['target_netcdf_path'],
+                    "hash": completed_inference['verification_hash']
+                })
+                
+                logger.info(f"[InferenceTask Job {job_id}] Successfully reused inference files from job {completed_inference['id']}.")
             if completed_inference:
                 logger.info(f"[InferenceTask Job {job_id}] Found completed inference for GFS time {gfs_init_time} from job {completed_inference['id']}. Reusing files instead of running new inference.")
                 
@@ -2019,6 +2063,54 @@
                 logger.info(f"[FetchHashTask Job {job_id}] Successfully reused input data from concurrent job {concurrent_input_job['id']}.")
                 return
 
+        # Double-check if input data was already fetched by another concurrent job
+        # This prevents redundant work when multiple jobs are queued for the same timestep
+        concurrent_check_query = """
+            SELECT id, input_data_hash, input_batch_pickle_path
+            FROM weather_miner_jobs 
+            WHERE gfs_init_time_utc = :gfs_init
+            AND gfs_t_minus_6_time_utc = :gfs_t_minus_6
+            AND id != :current_job_id
+            AND input_data_hash IS NOT NULL
+            AND input_batch_pickle_path IS NOT NULL
+            AND status IN ('input_hashed_awaiting_validation', 'in_progress', 'completed')
+            ORDER BY validator_request_time ASC
+            LIMIT 1
+        """
+        concurrent_input_job = await task_instance.db_manager.fetch_one(concurrent_check_query, {
+            "gfs_init": t0_run_time,
+            "gfs_t_minus_6": t_minus_6_run_time,
+            "current_job_id": job_id
+        })
+        
+        if concurrent_input_job:
+            # Validate that the batch file still exists before reusing
+            batch_file_path = Path(concurrent_input_job['input_batch_pickle_path'])
+            if not batch_file_path.exists():
+                logger.warning(f"[FetchHashTask Job {job_id}] Batch file {batch_file_path} from concurrent job {concurrent_input_job['id']} no longer exists. Proceeding with normal fetch/hash.")
+            else:
+                logger.info(f"[FetchHashTask Job {job_id}] Found concurrent job {concurrent_input_job['id']} with input data. Reusing instead of re-fetching.")
+                
+                # Update current job to use the existing input data
+                update_query = """
+                    UPDATE weather_miner_jobs
+                    SET input_data_hash = :hash,
+                        input_batch_pickle_path = :pickle_path,
+                        status = :status,
+                        updated_at = :now
+                    WHERE id = :job_id
+                """
+                await task_instance.db_manager.execute(update_query, {
+                    "job_id": job_id,
+                    "hash": concurrent_input_job['input_data_hash'],
+                    "pickle_path": concurrent_input_job['input_batch_pickle_path'],
+                    "status": "input_hashed_awaiting_validation",
+                    "now": datetime.now(timezone.utc)
+                })
+                
+                logger.info(f"[FetchHashTask Job {job_id}] Successfully reused input data from concurrent job {concurrent_input_job['id']}.")
+                return
+
         await update_job_status(task_instance, job_id, "fetching_gfs")
 
         cache_dir_str = task_instance.config.get('gfs_analysis_cache_dir', './gfs_analysis_cache')
@@ -2886,6 +2978,8 @@
             
             # Execute downloads in parallel with conservative concurrency control
             semaphore = asyncio.Semaphore(5)  # Reduced from 10 to 5 to prevent connection pool exhaustion
+            # Execute downloads in parallel with conservative concurrency control
+            semaphore = asyncio.Semaphore(5)  # Reduced from 10 to 5 to prevent connection pool exhaustion
             
             completed_downloads = 0
             total_downloads = len(download_tasks)
@@ -3390,27 +3484,16 @@
 
         logger.info(f"[{job_id}] Found {len(present_files)} .nc files in R2")
 
-<<<<<<< HEAD
         # Check for expected files (assuming step_001_T+6h.nc to step_040_T+240h.nc pattern)
-=======
-        # Check for expected files (assuming step_000_T+0h.nc to step_039_T+234h.nc pattern)
->>>>>>> cdde02ae
         expected_files = []
         missing_files = []
         
         for step in range(expected_steps):
-<<<<<<< HEAD
             # Pattern: step_001_T+6h.nc, step_002_T+12h.nc, etc. (starts from 1, not 0)
             step_number = step + 1  # Upload routine uses 1-based indexing
             hours = step_number * 6
             expected_file = f"step_{step_number:03d}_T+{hours:03d}h.nc"
             expected_key = f"{r2_output_prefix}/{expected_file}"  # Fix: Add missing slash
-=======
-            # Pattern: step_000_T+0h.nc, step_001_T+6h.nc, etc.
-            hours = step * 6
-            expected_file = f"step_{step:03d}_T+{hours}h.nc"
-            expected_key = f"{r2_output_prefix}{expected_file}"
->>>>>>> cdde02ae
             expected_files.append(expected_key)
             
             # Check if this file exists in present_files
