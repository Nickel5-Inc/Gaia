--- conflicted
+++ resolved
@@ -96,9 +96,10 @@
             outputs=GeomagneticOutputs(),
             db_manager=db_manager,
             scoring_mechanism=GeomagneticScoringMechanism(db_manager=db_manager),
+            db_manager=db_manager,
+            scoring_mechanism=GeomagneticScoringMechanism(db_manager=db_manager),
             **data,
         )
-<<<<<<< HEAD
         
         self.node_type = node_type
         self.test_mode = test_mode
@@ -128,27 +129,6 @@
                 raise
         else:
             logger.info("Running as validator - skipping model loading")
-=======
-
-        # Try to load custom model first
-        try:
-            custom_model_path = "gaia/models/custom_models/custom_geomagnetic_model.py"
-            if os.path.exists(custom_model_path):
-                spec = importlib.util.spec_from_file_location(
-                    "custom_geomagnetic_model", custom_model_path
-                )
-                module = importlib.util.module_from_spec(spec)
-                spec.loader.exec_module(module)
-                self.model = module.CustomGeomagneticModel()
-                logger.info("Successfully loaded custom geomagnetic model")
-            else:
-                # Fall back to base model
-                self.model = GeoMagBaseModel()
-                logger.info("No custom model found, using base model")
-        except Exception as e:
-            logger.warning(f"Error loading custom model: {e}, falling back to base model")
-            self.model = GeoMagBaseModel()
->>>>>>> 4bc5cb7a
 
     def miner_preprocess(self, raw_data):
         """
@@ -291,6 +271,10 @@
         self, validator, timestamp, dst_value, historical_data, current_hour_start
     ):
         """Query miners with current data and process responses."""
+        if timestamp == "N/A" or dst_value == "N/A":
+            logger.warning("Invalid geomagnetic data. Skipping miner queries.")
+            return
+
         if timestamp == "N/A" or dst_value == "N/A":
             logger.warning("Invalid geomagnetic data. Skipping miner queries.")
             return
