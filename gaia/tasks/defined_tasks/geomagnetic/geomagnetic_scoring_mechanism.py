--- conflicted
+++ resolved
@@ -5,16 +5,14 @@
 from datetime import timezone, datetime
 from pydantic import Field
 from typing import Any
-<<<<<<< HEAD
 from sqlalchemy.ext.asyncio import AsyncSession
 from sqlalchemy.sql import text
-=======
->>>>>>> 4bc5cb7a
 
 logger = get_logger(__name__)
 
 class GeomagneticScoringMechanism(ScoringMechanism):
     """
+    Updated scoring mechanism for geomagnetic tasks.
     Updated scoring mechanism for geomagnetic tasks.
 
     Scores are now inverted, so higher scores represent better predictions.
@@ -23,11 +21,7 @@
     """
 
     db_manager: Any = Field(
-<<<<<<< HEAD
         None,
-=======
-        None, 
->>>>>>> 4bc5cb7a
         description="Database manager for the scoring mechanism"
     )
 
@@ -36,10 +30,13 @@
             name="Geomagnetic Scoring",
             description="Updated scoring mechanism for geomagnetic tasks with improved normalization.",
             db_manager=db_manager
+            description="Updated scoring mechanism for geomagnetic tasks with improved normalization.",
+            db_manager=db_manager
         )
 
     def calculate_score(self, predicted_value, actual_value):
         """
+        Calculates the score for a miner's prediction based on the deviation from ground truth.
         Calculates the score for a miner's prediction based on the deviation from ground truth.
 
         Args:
@@ -48,7 +45,6 @@
 
         Returns:
             float: A higher score indicates a better prediction.
-<<<<<<< HEAD
         """
         if not isinstance(predicted_value, (int, float)) or not isinstance(actual_value, (int, float)):
             return float("nan")
@@ -156,8 +152,15 @@
     async def score(self, predictions, ground_truth):
         """
         Scores multiple predictions against the ground truth and saves both predictions and scores.
+        Scores multiple predictions against the ground truth and saves both predictions and scores.
 
         Args:
+            predictions (list[dict]): List of prediction dictionaries containing:
+                - id
+                - miner_uid
+                - miner_hotkey
+                - predicted_value
+            ground_truth (float): The ground truth DST value.
             predictions (list[dict]): List of prediction dictionaries containing:
                 - id
                 - miner_uid
@@ -167,116 +170,8 @@
 
         Returns:
             list[dict]: List of score dictionaries with scores and additional metadata.
-        """
-=======
-        """
-        if not isinstance(predicted_value, (int, float)) or not isinstance(actual_value, (int, float)):
-            return float("nan")
-
-        try:
-            return 1 / (1 + abs(predicted_value - actual_value))
-        except Exception as e:
-            logger.error(f"Error calculating score: {e}")
-            return float("nan")
-
-    def normalize_scores(self, scores):
-        """
-        Normalizes scores to the range [0, 1].
-
-        Args:
-            scores (list[float]): List of raw scores.
-
-        Returns:
-            list[float]: Normalized scores.
-        """
-        valid_scores = [score for score in scores if not math.isnan(score)]
-
-        if not valid_scores:
-            logger.warning("All scores are NaN. Returning default normalized scores.")
-            return [0.0 for _ in scores]
-
-        min_score = min(valid_scores)
-        max_score = max(valid_scores)
-
-        if max_score == min_score:
-            return [1.0 for _ in scores]
-
-        return [(score - min_score) / (max_score - min_score) if not math.isnan(score) else 0.0 for score in scores]
-
-    async def save_predictions(self, miner_predictions):
-        """
-        Save miner predictions to the geomagnetic_predictions table.
-
-        Args:
-            miner_predictions (list[dict]): List of miner prediction dictionaries containing:
-                - miner_uid
-                - miner_hotkey
-                - predicted_value
-        """
-        try:
-            query = """
-            INSERT INTO geomagnetic_predictions (id, miner_uid, miner_hotkey, predicted_value, query_time, status)
-            VALUES (:id, :miner_uid, :miner_hotkey, :predicted_value, CURRENT_TIMESTAMP, 'pending')
-            ON CONFLICT (id) DO NOTHING
-            """
-            for prediction in miner_predictions:
-                await self.db_manager.execute(query, {
-                    "id": prediction["id"],
-                    "miner_uid": prediction["miner_uid"],
-                    "miner_hotkey": prediction["miner_hotkey"],
-                    "predicted_value": prediction["predicted_value"]
-                })
-            logger.info(f"Successfully saved {len(miner_predictions)} predictions.")
-        except Exception as e:
-            logger.error(f"Error saving predictions to the database: {e}")
-
-    async def save_scores(self, miner_scores):
-        """
-        Save miner scores to the geomagnetic_history table.
-
-        Args:
-            miner_scores (list[dict]): List of miner score dictionaries containing:
-                - miner_uid
-                - miner_hotkey
-                - query_time
-                - predicted_value
-                - ground_truth_value
-                - score
-        """
-        try:
-            query = """
-            INSERT INTO geomagnetic_history (miner_uid, miner_hotkey, query_time, predicted_value, ground_truth_value, score, scored_at)
-            VALUES (:miner_uid, :miner_hotkey, :query_time, :predicted_value, :ground_truth_value, :score, CURRENT_TIMESTAMP)
-            """
-            for score in miner_scores:
-                await self.db_manager.execute(query, {
-                    "miner_uid": score["miner_uid"],
-                    "miner_hotkey": score["miner_hotkey"],
-                    "query_time": score["query_time"],
-                    "predicted_value": score["predicted_value"],
-                    "ground_truth_value": score["ground_truth_value"],
-                    "score": score["score"]
-                })
-            logger.info(f"Successfully saved {len(miner_scores)} scores.")
-        except Exception as e:
-            logger.error(f"Error saving scores to the database: {e}")
-
-    async def score(self, predictions, ground_truth):
-        """
-        Scores multiple predictions against the ground truth and saves both predictions and scores.
-
-        Args:
-            predictions (list[dict]): List of prediction dictionaries containing:
-                - id
-                - miner_uid
-                - miner_hotkey
-                - predicted_value
-            ground_truth (float): The ground truth DST value.
-
-        Returns:
             list[dict]: List of score dictionaries with scores and additional metadata.
         """
->>>>>>> 4bc5cb7a
         try:
             if not isinstance(predictions, list) or not isinstance(ground_truth, (int, float)):
                 raise ValueError("Invalid predictions or ground truth format.")
@@ -300,8 +195,4 @@
             return miner_scores
         except Exception as e:
             logger.error(f"Error in scoring process: {e}")
-<<<<<<< HEAD
-            return []
-=======
-            return []
->>>>>>> 4bc5cb7a
+            return []