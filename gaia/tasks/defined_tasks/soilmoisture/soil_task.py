--- conflicted
+++ resolved
@@ -608,14 +608,10 @@
                 FROM soil_moisture_predictions p
                 JOIN soil_moisture_regions r ON p.region_id = r.id
                 GROUP BY p.status
-<<<<<<< HEAD
             """
             debug_result = await self.db_manager.fetch_all(debug_query)
-=======
-                """
-            )
->>>>>>> 4bc5cb7a
             for row in debug_result:
+                logger.info(f"Status: {row['status']}, Count: {row['count']}, Time Range: {row['earliest']} to {row['latest']}")
                 logger.info(f"Status: {row['status']}, Count: {row['count']}, Time Range: {row['earliest']} to {row['latest']}")
 
             # Get pending tasks
@@ -647,9 +643,23 @@
                         AND p.retry_count < 5
                     )
                 )
+                WHERE p.status = 'sent_to_miner'
+                AND (
+                    -- Normal case: Past scoring delay and no retry
+                    (
+                        r.target_time <= :scoring_time 
+                        AND p.next_retry_time IS NULL
+                    )
+                    OR 
+                    -- Retry case: Has retry time and it's in the past
+                    (
+                        p.next_retry_time IS NOT NULL 
+                        AND p.next_retry_time <= :current_time
+                        AND p.retry_count < 5
+                    )
+                )
                 GROUP BY r.id, r.target_time, r.sentinel_bounds, r.sentinel_crs, r.status
                 ORDER BY r.target_time ASC
-<<<<<<< HEAD
             """
             params = {
                 "scoring_time": scoring_time,
@@ -658,15 +668,6 @@
             result = await self.db_manager.fetch_all(pending_query, params)
             if not result:
                 await asyncio.sleep(60)  # Sleep for 60 seconds when no tasks are found
-=======
-                """,
-                {
-                    "scoring_time": scoring_time,
-                    "current_time": datetime.now(timezone.utc)
-                }
-            )
-            logger.debug(f"Found {len(result) if result else 0} pending tasks")
->>>>>>> 4bc5cb7a
             return result
 
         except Exception as e:
@@ -1218,18 +1219,13 @@
     async def ensure_retry_columns_exist(self):
         """Ensure retry-related columns exist in soil_moisture_predictions table."""
         try:
-<<<<<<< HEAD
             # Check if columns exist
             check_query = """
-=======
-            columns_check = await self.db_manager.fetch_one("""
->>>>>>> 4bc5cb7a
                 SELECT EXISTS (
                     SELECT 1 
                     FROM information_schema.columns 
                     WHERE table_name = 'soil_moisture_predictions' 
                     AND column_name = 'retry_count'
-<<<<<<< HEAD
                 )
             """
             result = await self.db_manager.fetch_one(check_query)
@@ -1244,24 +1240,10 @@
                     ADD COLUMN IF NOT EXISTS last_retry_at TIMESTAMP WITH TIME ZONE
                 """
                 await self.db_manager.execute(alter_query)
-=======
-                );
-            """)
-            
-            if not columns_check or not columns_check['exists']:
-                logger.info("Adding retry columns to soil_moisture_predictions table")
-                await self.db_manager.execute("""
-                    ALTER TABLE soil_moisture_predictions 
-                    ADD COLUMN IF NOT EXISTS retry_count INTEGER DEFAULT 0,
-                    ADD COLUMN IF NOT EXISTS next_retry_time TIMESTAMP WITH TIME ZONE,
-                    ADD COLUMN IF NOT EXISTS last_retry_at TIMESTAMP WITH TIME ZONE;
-                """)
->>>>>>> 4bc5cb7a
                 logger.info("Successfully added retry columns")
             
         except Exception as e:
             logger.error(f"Error ensuring retry columns exist: {e}")
-<<<<<<< HEAD
             logger.error(traceback.format_exc())
 
     async def cleanup_resources(self):
@@ -1300,7 +1282,4 @@
         except Exception as e:
             logger.error(f"Error during soil task cleanup: {e}")
             logger.error(traceback.format_exc())
-            raise
-=======
-            logger.error(traceback.format_exc())
->>>>>>> 4bc5cb7a
+            raise